version = 1
revision = 1
requires-python = ">=3.10"
resolution-markers = [
    "python_full_version >= '3.13'",
    "python_full_version >= '3.11' and python_full_version < '3.13'",
    "python_full_version < '3.11'",
]

[[package]]
name = "annotated-types"
version = "0.7.0"
source = { registry = "https://pypi.org/simple" }
sdist = { url = "https://files.pythonhosted.org/packages/ee/67/531ea369ba64dcff5ec9c3402f9f51bf748cec26dde048a2f973a4eea7f5/annotated_types-0.7.0.tar.gz", hash = "sha256:aff07c09a53a08bc8cfccb9c85b05f1aa9a2a6f23728d790723543408344ce89", size = 16081 }
wheels = [
    { url = "https://files.pythonhosted.org/packages/78/b6/6307fbef88d9b5ee7421e68d78a9f162e0da4900bc5f5793f6d3d0e34fb8/annotated_types-0.7.0-py3-none-any.whl", hash = "sha256:1f02e8b43a8fbbc3f3e0d4f0f4bfc8131bcb4eebe8849b8e5c773f3a1c582a53", size = 13643 },
]

[[package]]
name = "anyio"
version = "4.9.0"
source = { registry = "https://pypi.org/simple" }
dependencies = [
    { name = "exceptiongroup", marker = "python_full_version < '3.11'" },
    { name = "idna" },
    { name = "sniffio" },
    { name = "typing-extensions", marker = "python_full_version < '3.13'" },
]
sdist = { url = "https://files.pythonhosted.org/packages/95/7d/4c1bd541d4dffa1b52bd83fb8527089e097a106fc90b467a7313b105f840/anyio-4.9.0.tar.gz", hash = "sha256:673c0c244e15788651a4ff38710fea9675823028a6f08a5eda409e0c9840a028", size = 190949 }
wheels = [
    { url = "https://files.pythonhosted.org/packages/a1/ee/48ca1a7c89ffec8b6a0c5d02b89c305671d5ffd8d3c94acf8b8c408575bb/anyio-4.9.0-py3-none-any.whl", hash = "sha256:9f76d541cad6e36af7beb62e978876f3b41e3e04f2c1fbf0884604c0a9c4d93c", size = 100916 },
]

[[package]]
name = "asgiref"
version = "3.9.0"
source = { registry = "https://pypi.org/simple" }
dependencies = [
    { name = "typing-extensions", marker = "python_full_version < '3.11'" },
]
sdist = { url = "https://files.pythonhosted.org/packages/6a/68/fb4fb78c9eac59d5e819108a57664737f855c5a8e9b76aec1738bb137f9e/asgiref-3.9.0.tar.gz", hash = "sha256:3dd2556d0f08c4fab8a010d9ab05ef8c34565f6bf32381d17505f7ca5b273767", size = 36772 }
wheels = [
    { url = "https://files.pythonhosted.org/packages/3d/f9/76c9f4d4985b5a642926162e2d41fe6019b1fa929cfa58abb7d2dc9041e5/asgiref-3.9.0-py3-none-any.whl", hash = "sha256:06a41250a0114d2b6f6a2cb3ab962147d355b53d1de15eebc34a9d04a7b79981", size = 23788 },
]

[[package]]
name = "attrs"
version = "25.3.0"
source = { registry = "https://pypi.org/simple" }
sdist = { url = "https://files.pythonhosted.org/packages/5a/b0/1367933a8532ee6ff8d63537de4f1177af4bff9f3e829baf7331f595bb24/attrs-25.3.0.tar.gz", hash = "sha256:75d7cefc7fb576747b2c81b4442d4d4a1ce0900973527c011d1030fd3bf4af1b", size = 812032 }
wheels = [
    { url = "https://files.pythonhosted.org/packages/77/06/bb80f5f86020c4551da315d78b3ab75e8228f89f0162f2c3a819e407941a/attrs-25.3.0-py3-none-any.whl", hash = "sha256:427318ce031701fea540783410126f03899a97ffc6f61596ad581ac2e40e3bc3", size = 63815 },
]

[[package]]
name = "azure-core"
version = "1.35.0"
source = { registry = "https://pypi.org/simple" }
dependencies = [
    { name = "requests" },
    { name = "six" },
    { name = "typing-extensions" },
]
sdist = { url = "https://files.pythonhosted.org/packages/ce/89/f53968635b1b2e53e4aad2dd641488929fef4ca9dfb0b97927fa7697ddf3/azure_core-1.35.0.tar.gz", hash = "sha256:c0be528489485e9ede59b6971eb63c1eaacf83ef53001bfe3904e475e972be5c", size = 339689 }
wheels = [
    { url = "https://files.pythonhosted.org/packages/d4/78/bf94897361fdd650850f0f2e405b2293e2f12808239046232bdedf554301/azure_core-1.35.0-py3-none-any.whl", hash = "sha256:8db78c72868a58f3de8991eb4d22c4d368fae226dac1002998d6c50437e7dad1", size = 210708 },
]

[[package]]
name = "azure-core-tracing-opentelemetry"
version = "1.0.0b12"
source = { registry = "https://pypi.org/simple" }
dependencies = [
    { name = "azure-core" },
    { name = "opentelemetry-api" },
]
sdist = { url = "https://files.pythonhosted.org/packages/5a/7f/5de13a331a5f2919417819cc37dcf7c897018f02f83aa82b733e6629a6a6/azure_core_tracing_opentelemetry-1.0.0b12.tar.gz", hash = "sha256:bb454142440bae11fd9d68c7c1d67ae38a1756ce808c5e4d736730a7b4b04144", size = 26010 }
wheels = [
    { url = "https://files.pythonhosted.org/packages/76/5e/97a471f66935e7f89f521d0e11ae49c7f0871ca38f5c319dccae2155c8d8/azure_core_tracing_opentelemetry-1.0.0b12-py3-none-any.whl", hash = "sha256:38fd42709f1cc4bbc4f2797008b1c30a6a01617e49910c05daa3a0d0c65053ac", size = 11962 },
]

[[package]]
name = "azure-identity"
version = "1.23.0"
source = { registry = "https://pypi.org/simple" }
dependencies = [
    { name = "azure-core" },
    { name = "cryptography" },
    { name = "msal" },
    { name = "msal-extensions" },
    { name = "typing-extensions" },
]
sdist = { url = "https://files.pythonhosted.org/packages/41/52/458c1be17a5d3796570ae2ed3c6b7b55b134b22d5ef8132b4f97046a9051/azure_identity-1.23.0.tar.gz", hash = "sha256:d9cdcad39adb49d4bb2953a217f62aec1f65bbb3c63c9076da2be2a47e53dde4", size = 265280 }
wheels = [
    { url = "https://files.pythonhosted.org/packages/07/16/a51d47780f41e4b87bb2d454df6aea90a44a346e918ac189d3700f3d728d/azure_identity-1.23.0-py3-none-any.whl", hash = "sha256:dbbeb64b8e5eaa81c44c565f264b519ff2de7ff0e02271c49f3cb492762a50b0", size = 186097 },
]

[[package]]
name = "azure-monitor-opentelemetry"
version = "1.6.10"
source = { registry = "https://pypi.org/simple" }
dependencies = [
    { name = "azure-core" },
    { name = "azure-core-tracing-opentelemetry" },
    { name = "azure-monitor-opentelemetry-exporter" },
    { name = "opentelemetry-instrumentation-django" },
    { name = "opentelemetry-instrumentation-fastapi" },
    { name = "opentelemetry-instrumentation-flask" },
    { name = "opentelemetry-instrumentation-psycopg2" },
    { name = "opentelemetry-instrumentation-requests" },
    { name = "opentelemetry-instrumentation-urllib" },
    { name = "opentelemetry-instrumentation-urllib3" },
    { name = "opentelemetry-resource-detector-azure" },
    { name = "opentelemetry-sdk" },
]
sdist = { url = "https://files.pythonhosted.org/packages/5b/d0/6c315ddec1490989404cbf21909c232e9e5285b1117972ed488d7d2d7f46/azure_monitor_opentelemetry-1.6.10.tar.gz", hash = "sha256:1f8145f665abb1626ac1caf14f75fc9b4fc43b818694798f7a43ea369e265683", size = 48990 }
wheels = [
    { url = "https://files.pythonhosted.org/packages/8c/f9/762e29bcb2c05ec24bee39f28f20e95d0efab57ea3edcc591422308570d6/azure_monitor_opentelemetry-1.6.10-py3-none-any.whl", hash = "sha256:8b5953454f72da42f7959a8017e5f9712427b931d1d08be008d32722c4605a0d", size = 25274 },
]

[[package]]
name = "azure-monitor-opentelemetry-exporter"
version = "1.0.0b39"
source = { registry = "https://pypi.org/simple" }
dependencies = [
    { name = "azure-core" },
    { name = "azure-identity" },
    { name = "fixedint" },
    { name = "msrest" },
    { name = "opentelemetry-api" },
    { name = "opentelemetry-sdk" },
    { name = "psutil" },
]
sdist = { url = "https://files.pythonhosted.org/packages/49/70/3d8bcd1ed71ff23233cd1f600ad9b3527a18bae7d95dccadd606ed0ea8e2/azure_monitor_opentelemetry_exporter-1.0.0b39.tar.gz", hash = "sha256:c28f5f56261ad40ab69eb00ba4e60d50417ec30e343afccc65c5c89ba4056087", size = 193192 }
wheels = [
    { url = "https://files.pythonhosted.org/packages/ca/a4/8b7fe3ad137516ff6d2fa7b8662ada88f6ef8408f93ccf81e3e569469fee/azure_monitor_opentelemetry_exporter-1.0.0b39-py2.py3-none-any.whl", hash = "sha256:22419084272affeb117e47abd7420a4040ae370ee844c0167ccbc77c26490cc3", size = 155944 },
]

[[package]]
name = "babel"
version = "2.17.0"
source = { registry = "https://pypi.org/simple" }
sdist = { url = "https://files.pythonhosted.org/packages/7d/6b/d52e42361e1aa00709585ecc30b3f9684b3ab62530771402248b1b1d6240/babel-2.17.0.tar.gz", hash = "sha256:0c54cffb19f690cdcc52a3b50bcbf71e07a808d1c80d549f2459b9d2cf0afb9d", size = 9951852 }
wheels = [
    { url = "https://files.pythonhosted.org/packages/b7/b8/3fe70c75fe32afc4bb507f75563d39bc5642255d1d94f1f23604725780bf/babel-2.17.0-py3-none-any.whl", hash = "sha256:4d0b53093fdfb4b21c92b5213dba5a1b23885afa8383709427046b21c366e5f2", size = 10182537 },
]

[[package]]
name = "backrefs"
version = "5.9"
source = { registry = "https://pypi.org/simple" }
sdist = { url = "https://files.pythonhosted.org/packages/eb/a7/312f673df6a79003279e1f55619abbe7daebbb87c17c976ddc0345c04c7b/backrefs-5.9.tar.gz", hash = "sha256:808548cb708d66b82ee231f962cb36faaf4f2baab032f2fbb783e9c2fdddaa59", size = 5765857 }
wheels = [
    { url = "https://files.pythonhosted.org/packages/19/4d/798dc1f30468134906575156c089c492cf79b5a5fd373f07fe26c4d046bf/backrefs-5.9-py310-none-any.whl", hash = "sha256:db8e8ba0e9de81fcd635f440deab5ae5f2591b54ac1ebe0550a2ca063488cd9f", size = 380267 },
    { url = "https://files.pythonhosted.org/packages/55/07/f0b3375bf0d06014e9787797e6b7cc02b38ac9ff9726ccfe834d94e9991e/backrefs-5.9-py311-none-any.whl", hash = "sha256:6907635edebbe9b2dc3de3a2befff44d74f30a4562adbb8b36f21252ea19c5cf", size = 392072 },
    { url = "https://files.pythonhosted.org/packages/9d/12/4f345407259dd60a0997107758ba3f221cf89a9b5a0f8ed5b961aef97253/backrefs-5.9-py312-none-any.whl", hash = "sha256:7fdf9771f63e6028d7fee7e0c497c81abda597ea45d6b8f89e8ad76994f5befa", size = 397947 },
    { url = "https://files.pythonhosted.org/packages/10/bf/fa31834dc27a7f05e5290eae47c82690edc3a7b37d58f7fb35a1bdbf355b/backrefs-5.9-py313-none-any.whl", hash = "sha256:cc37b19fa219e93ff825ed1fed8879e47b4d89aa7a1884860e2db64ccd7c676b", size = 399843 },
    { url = "https://files.pythonhosted.org/packages/fc/24/b29af34b2c9c41645a9f4ff117bae860291780d73880f449e0b5d948c070/backrefs-5.9-py314-none-any.whl", hash = "sha256:df5e169836cc8acb5e440ebae9aad4bf9d15e226d3bad049cf3f6a5c20cc8dc9", size = 411762 },
    { url = "https://files.pythonhosted.org/packages/41/ff/392bff89415399a979be4a65357a41d92729ae8580a66073d8ec8d810f98/backrefs-5.9-py39-none-any.whl", hash = "sha256:f48ee18f6252b8f5777a22a00a09a85de0ca931658f1dd96d4406a34f3748c60", size = 380265 },
]

[[package]]
name = "bandit"
version = "1.8.6"
source = { registry = "https://pypi.org/simple" }
dependencies = [
    { name = "colorama", marker = "sys_platform == 'win32'" },
    { name = "pyyaml" },
    { name = "rich" },
    { name = "stevedore" },
]
sdist = { url = "https://files.pythonhosted.org/packages/fb/b5/7eb834e213d6f73aace21938e5e90425c92e5f42abafaf8a6d5d21beed51/bandit-1.8.6.tar.gz", hash = "sha256:dbfe9c25fc6961c2078593de55fd19f2559f9e45b99f1272341f5b95dea4e56b", size = 4240271 }
wheels = [
    { url = "https://files.pythonhosted.org/packages/48/ca/ba5f909b40ea12ec542d5d7bdd13ee31c4d65f3beed20211ef81c18fa1f3/bandit-1.8.6-py3-none-any.whl", hash = "sha256:3348e934d736fcdb68b6aa4030487097e23a501adf3e7827b63658df464dddd0", size = 133808 },
]

[[package]]
name = "cairocffi"
version = "1.7.1"
source = { registry = "https://pypi.org/simple" }
dependencies = [
    { name = "cffi" },
]
sdist = { url = "https://files.pythonhosted.org/packages/70/c5/1a4dc131459e68a173cbdab5fad6b524f53f9c1ef7861b7698e998b837cc/cairocffi-1.7.1.tar.gz", hash = "sha256:2e48ee864884ec4a3a34bfa8c9ab9999f688286eb714a15a43ec9d068c36557b", size = 88096 }
wheels = [
    { url = "https://files.pythonhosted.org/packages/93/d8/ba13451aa6b745c49536e87b6bf8f629b950e84bd0e8308f7dc6883b67e2/cairocffi-1.7.1-py3-none-any.whl", hash = "sha256:9803a0e11f6c962f3b0ae2ec8ba6ae45e957a146a004697a1ac1bbf16b073b3f", size = 75611 },
]

[[package]]
name = "cairosvg"
version = "2.8.2"
source = { registry = "https://pypi.org/simple" }
dependencies = [
    { name = "cairocffi" },
    { name = "cssselect2" },
    { name = "defusedxml" },
    { name = "pillow" },
    { name = "tinycss2" },
]
sdist = { url = "https://files.pythonhosted.org/packages/ab/b9/5106168bd43d7cd8b7cc2a2ee465b385f14b63f4c092bb89eee2d48c8e67/cairosvg-2.8.2.tar.gz", hash = "sha256:07cbf4e86317b27a92318a4cac2a4bb37a5e9c1b8a27355d06874b22f85bef9f", size = 8398590 }
wheels = [
    { url = "https://files.pythonhosted.org/packages/67/48/816bd4aaae93dbf9e408c58598bc32f4a8c65f4b86ab560864cb3ee60adb/cairosvg-2.8.2-py3-none-any.whl", hash = "sha256:eab46dad4674f33267a671dce39b64be245911c901c70d65d2b7b0821e852bf5", size = 45773 },
]

[[package]]
name = "certifi"
version = "2025.6.15"
source = { registry = "https://pypi.org/simple" }
sdist = { url = "https://files.pythonhosted.org/packages/73/f7/f14b46d4bcd21092d7d3ccef689615220d8a08fb25e564b65d20738e672e/certifi-2025.6.15.tar.gz", hash = "sha256:d747aa5a8b9bbbb1bb8c22bb13e22bd1f18e9796defa16bab421f7f7a317323b", size = 158753 }
wheels = [
    { url = "https://files.pythonhosted.org/packages/84/ae/320161bd181fc06471eed047ecce67b693fd7515b16d495d8932db763426/certifi-2025.6.15-py3-none-any.whl", hash = "sha256:2e0c7ce7cb5d8f8634ca55d2ba7e6ec2689a2fd6537d8dec1296a477a4910057", size = 157650 },
]

[[package]]
name = "cffi"
version = "1.17.1"
source = { registry = "https://pypi.org/simple" }
dependencies = [
    { name = "pycparser" },
]
sdist = { url = "https://files.pythonhosted.org/packages/fc/97/c783634659c2920c3fc70419e3af40972dbaf758daa229a7d6ea6135c90d/cffi-1.17.1.tar.gz", hash = "sha256:1c39c6016c32bc48dd54561950ebd6836e1670f2ae46128f67cf49e789c52824", size = 516621 }
wheels = [
    { url = "https://files.pythonhosted.org/packages/90/07/f44ca684db4e4f08a3fdc6eeb9a0d15dc6883efc7b8c90357fdbf74e186c/cffi-1.17.1-cp310-cp310-macosx_10_9_x86_64.whl", hash = "sha256:df8b1c11f177bc2313ec4b2d46baec87a5f3e71fc8b45dab2ee7cae86d9aba14", size = 182191 },
    { url = "https://files.pythonhosted.org/packages/08/fd/cc2fedbd887223f9f5d170c96e57cbf655df9831a6546c1727ae13fa977a/cffi-1.17.1-cp310-cp310-macosx_11_0_arm64.whl", hash = "sha256:8f2cdc858323644ab277e9bb925ad72ae0e67f69e804f4898c070998d50b1a67", size = 178592 },
    { url = "https://files.pythonhosted.org/packages/de/cc/4635c320081c78d6ffc2cab0a76025b691a91204f4aa317d568ff9280a2d/cffi-1.17.1-cp310-cp310-manylinux_2_12_i686.manylinux2010_i686.manylinux_2_17_i686.manylinux2014_i686.whl", hash = "sha256:edae79245293e15384b51f88b00613ba9f7198016a5948b5dddf4917d4d26382", size = 426024 },
    { url = "https://files.pythonhosted.org/packages/b6/7b/3b2b250f3aab91abe5f8a51ada1b717935fdaec53f790ad4100fe2ec64d1/cffi-1.17.1-cp310-cp310-manylinux_2_17_aarch64.manylinux2014_aarch64.whl", hash = "sha256:45398b671ac6d70e67da8e4224a065cec6a93541bb7aebe1b198a61b58c7b702", size = 448188 },
    { url = "https://files.pythonhosted.org/packages/d3/48/1b9283ebbf0ec065148d8de05d647a986c5f22586b18120020452fff8f5d/cffi-1.17.1-cp310-cp310-manylinux_2_17_ppc64le.manylinux2014_ppc64le.whl", hash = "sha256:ad9413ccdeda48c5afdae7e4fa2192157e991ff761e7ab8fdd8926f40b160cc3", size = 455571 },
    { url = "https://files.pythonhosted.org/packages/40/87/3b8452525437b40f39ca7ff70276679772ee7e8b394934ff60e63b7b090c/cffi-1.17.1-cp310-cp310-manylinux_2_17_s390x.manylinux2014_s390x.whl", hash = "sha256:5da5719280082ac6bd9aa7becb3938dc9f9cbd57fac7d2871717b1feb0902ab6", size = 436687 },
    { url = "https://files.pythonhosted.org/packages/8d/fb/4da72871d177d63649ac449aec2e8a29efe0274035880c7af59101ca2232/cffi-1.17.1-cp310-cp310-manylinux_2_17_x86_64.manylinux2014_x86_64.whl", hash = "sha256:2bb1a08b8008b281856e5971307cc386a8e9c5b625ac297e853d36da6efe9c17", size = 446211 },
    { url = "https://files.pythonhosted.org/packages/ab/a0/62f00bcb411332106c02b663b26f3545a9ef136f80d5df746c05878f8c4b/cffi-1.17.1-cp310-cp310-musllinux_1_1_aarch64.whl", hash = "sha256:045d61c734659cc045141be4bae381a41d89b741f795af1dd018bfb532fd0df8", size = 461325 },
    { url = "https://files.pythonhosted.org/packages/36/83/76127035ed2e7e27b0787604d99da630ac3123bfb02d8e80c633f218a11d/cffi-1.17.1-cp310-cp310-musllinux_1_1_i686.whl", hash = "sha256:6883e737d7d9e4899a8a695e00ec36bd4e5e4f18fabe0aca0efe0a4b44cdb13e", size = 438784 },
    { url = "https://files.pythonhosted.org/packages/21/81/a6cd025db2f08ac88b901b745c163d884641909641f9b826e8cb87645942/cffi-1.17.1-cp310-cp310-musllinux_1_1_x86_64.whl", hash = "sha256:6b8b4a92e1c65048ff98cfe1f735ef8f1ceb72e3d5f0c25fdb12087a23da22be", size = 461564 },
    { url = "https://files.pythonhosted.org/packages/f8/fe/4d41c2f200c4a457933dbd98d3cf4e911870877bd94d9656cc0fcb390681/cffi-1.17.1-cp310-cp310-win32.whl", hash = "sha256:c9c3d058ebabb74db66e431095118094d06abf53284d9c81f27300d0e0d8bc7c", size = 171804 },
    { url = "https://files.pythonhosted.org/packages/d1/b6/0b0f5ab93b0df4acc49cae758c81fe4e5ef26c3ae2e10cc69249dfd8b3ab/cffi-1.17.1-cp310-cp310-win_amd64.whl", hash = "sha256:0f048dcf80db46f0098ccac01132761580d28e28bc0f78ae0d58048063317e15", size = 181299 },
    { url = "https://files.pythonhosted.org/packages/6b/f4/927e3a8899e52a27fa57a48607ff7dc91a9ebe97399b357b85a0c7892e00/cffi-1.17.1-cp311-cp311-macosx_10_9_x86_64.whl", hash = "sha256:a45e3c6913c5b87b3ff120dcdc03f6131fa0065027d0ed7ee6190736a74cd401", size = 182264 },
    { url = "https://files.pythonhosted.org/packages/6c/f5/6c3a8efe5f503175aaddcbea6ad0d2c96dad6f5abb205750d1b3df44ef29/cffi-1.17.1-cp311-cp311-macosx_11_0_arm64.whl", hash = "sha256:30c5e0cb5ae493c04c8b42916e52ca38079f1b235c2f8ae5f4527b963c401caf", size = 178651 },
    { url = "https://files.pythonhosted.org/packages/94/dd/a3f0118e688d1b1a57553da23b16bdade96d2f9bcda4d32e7d2838047ff7/cffi-1.17.1-cp311-cp311-manylinux_2_12_i686.manylinux2010_i686.manylinux_2_17_i686.manylinux2014_i686.whl", hash = "sha256:f75c7ab1f9e4aca5414ed4d8e5c0e303a34f4421f8a0d47a4d019ceff0ab6af4", size = 445259 },
    { url = "https://files.pythonhosted.org/packages/2e/ea/70ce63780f096e16ce8588efe039d3c4f91deb1dc01e9c73a287939c79a6/cffi-1.17.1-cp311-cp311-manylinux_2_17_aarch64.manylinux2014_aarch64.whl", hash = "sha256:a1ed2dd2972641495a3ec98445e09766f077aee98a1c896dcb4ad0d303628e41", size = 469200 },
    { url = "https://files.pythonhosted.org/packages/1c/a0/a4fa9f4f781bda074c3ddd57a572b060fa0df7655d2a4247bbe277200146/cffi-1.17.1-cp311-cp311-manylinux_2_17_ppc64le.manylinux2014_ppc64le.whl", hash = "sha256:46bf43160c1a35f7ec506d254e5c890f3c03648a4dbac12d624e4490a7046cd1", size = 477235 },
    { url = "https://files.pythonhosted.org/packages/62/12/ce8710b5b8affbcdd5c6e367217c242524ad17a02fe5beec3ee339f69f85/cffi-1.17.1-cp311-cp311-manylinux_2_17_s390x.manylinux2014_s390x.whl", hash = "sha256:a24ed04c8ffd54b0729c07cee15a81d964e6fee0e3d4d342a27b020d22959dc6", size = 459721 },
    { url = "https://files.pythonhosted.org/packages/ff/6b/d45873c5e0242196f042d555526f92aa9e0c32355a1be1ff8c27f077fd37/cffi-1.17.1-cp311-cp311-manylinux_2_17_x86_64.manylinux2014_x86_64.whl", hash = "sha256:610faea79c43e44c71e1ec53a554553fa22321b65fae24889706c0a84d4ad86d", size = 467242 },
    { url = "https://files.pythonhosted.org/packages/1a/52/d9a0e523a572fbccf2955f5abe883cfa8bcc570d7faeee06336fbd50c9fc/cffi-1.17.1-cp311-cp311-musllinux_1_1_aarch64.whl", hash = "sha256:a9b15d491f3ad5d692e11f6b71f7857e7835eb677955c00cc0aefcd0669adaf6", size = 477999 },
    { url = "https://files.pythonhosted.org/packages/44/74/f2a2460684a1a2d00ca799ad880d54652841a780c4c97b87754f660c7603/cffi-1.17.1-cp311-cp311-musllinux_1_1_i686.whl", hash = "sha256:de2ea4b5833625383e464549fec1bc395c1bdeeb5f25c4a3a82b5a8c756ec22f", size = 454242 },
    { url = "https://files.pythonhosted.org/packages/f8/4a/34599cac7dfcd888ff54e801afe06a19c17787dfd94495ab0c8d35fe99fb/cffi-1.17.1-cp311-cp311-musllinux_1_1_x86_64.whl", hash = "sha256:fc48c783f9c87e60831201f2cce7f3b2e4846bf4d8728eabe54d60700b318a0b", size = 478604 },
    { url = "https://files.pythonhosted.org/packages/34/33/e1b8a1ba29025adbdcda5fb3a36f94c03d771c1b7b12f726ff7fef2ebe36/cffi-1.17.1-cp311-cp311-win32.whl", hash = "sha256:85a950a4ac9c359340d5963966e3e0a94a676bd6245a4b55bc43949eee26a655", size = 171727 },
    { url = "https://files.pythonhosted.org/packages/3d/97/50228be003bb2802627d28ec0627837ac0bf35c90cf769812056f235b2d1/cffi-1.17.1-cp311-cp311-win_amd64.whl", hash = "sha256:caaf0640ef5f5517f49bc275eca1406b0ffa6aa184892812030f04c2abf589a0", size = 181400 },
    { url = "https://files.pythonhosted.org/packages/5a/84/e94227139ee5fb4d600a7a4927f322e1d4aea6fdc50bd3fca8493caba23f/cffi-1.17.1-cp312-cp312-macosx_10_9_x86_64.whl", hash = "sha256:805b4371bf7197c329fcb3ead37e710d1bca9da5d583f5073b799d5c5bd1eee4", size = 183178 },
    { url = "https://files.pythonhosted.org/packages/da/ee/fb72c2b48656111c4ef27f0f91da355e130a923473bf5ee75c5643d00cca/cffi-1.17.1-cp312-cp312-macosx_11_0_arm64.whl", hash = "sha256:733e99bc2df47476e3848417c5a4540522f234dfd4ef3ab7fafdf555b082ec0c", size = 178840 },
    { url = "https://files.pythonhosted.org/packages/cc/b6/db007700f67d151abadf508cbfd6a1884f57eab90b1bb985c4c8c02b0f28/cffi-1.17.1-cp312-cp312-manylinux_2_12_i686.manylinux2010_i686.manylinux_2_17_i686.manylinux2014_i686.whl", hash = "sha256:1257bdabf294dceb59f5e70c64a3e2f462c30c7ad68092d01bbbfb1c16b1ba36", size = 454803 },
    { url = "https://files.pythonhosted.org/packages/1a/df/f8d151540d8c200eb1c6fba8cd0dfd40904f1b0682ea705c36e6c2e97ab3/cffi-1.17.1-cp312-cp312-manylinux_2_17_aarch64.manylinux2014_aarch64.whl", hash = "sha256:da95af8214998d77a98cc14e3a3bd00aa191526343078b530ceb0bd710fb48a5", size = 478850 },
    { url = "https://files.pythonhosted.org/packages/28/c0/b31116332a547fd2677ae5b78a2ef662dfc8023d67f41b2a83f7c2aa78b1/cffi-1.17.1-cp312-cp312-manylinux_2_17_ppc64le.manylinux2014_ppc64le.whl", hash = "sha256:d63afe322132c194cf832bfec0dc69a99fb9bb6bbd550f161a49e9e855cc78ff", size = 485729 },
    { url = "https://files.pythonhosted.org/packages/91/2b/9a1ddfa5c7f13cab007a2c9cc295b70fbbda7cb10a286aa6810338e60ea1/cffi-1.17.1-cp312-cp312-manylinux_2_17_s390x.manylinux2014_s390x.whl", hash = "sha256:f79fc4fc25f1c8698ff97788206bb3c2598949bfe0fef03d299eb1b5356ada99", size = 471256 },
    { url = "https://files.pythonhosted.org/packages/b2/d5/da47df7004cb17e4955df6a43d14b3b4ae77737dff8bf7f8f333196717bf/cffi-1.17.1-cp312-cp312-manylinux_2_17_x86_64.manylinux2014_x86_64.whl", hash = "sha256:b62ce867176a75d03a665bad002af8e6d54644fad99a3c70905c543130e39d93", size = 479424 },
    { url = "https://files.pythonhosted.org/packages/0b/ac/2a28bcf513e93a219c8a4e8e125534f4f6db03e3179ba1c45e949b76212c/cffi-1.17.1-cp312-cp312-musllinux_1_1_aarch64.whl", hash = "sha256:386c8bf53c502fff58903061338ce4f4950cbdcb23e2902d86c0f722b786bbe3", size = 484568 },
    { url = "https://files.pythonhosted.org/packages/d4/38/ca8a4f639065f14ae0f1d9751e70447a261f1a30fa7547a828ae08142465/cffi-1.17.1-cp312-cp312-musllinux_1_1_x86_64.whl", hash = "sha256:4ceb10419a9adf4460ea14cfd6bc43d08701f0835e979bf821052f1805850fe8", size = 488736 },
    { url = "https://files.pythonhosted.org/packages/86/c5/28b2d6f799ec0bdecf44dced2ec5ed43e0eb63097b0f58c293583b406582/cffi-1.17.1-cp312-cp312-win32.whl", hash = "sha256:a08d7e755f8ed21095a310a693525137cfe756ce62d066e53f502a83dc550f65", size = 172448 },
    { url = "https://files.pythonhosted.org/packages/50/b9/db34c4755a7bd1cb2d1603ac3863f22bcecbd1ba29e5ee841a4bc510b294/cffi-1.17.1-cp312-cp312-win_amd64.whl", hash = "sha256:51392eae71afec0d0c8fb1a53b204dbb3bcabcb3c9b807eedf3e1e6ccf2de903", size = 181976 },
    { url = "https://files.pythonhosted.org/packages/8d/f8/dd6c246b148639254dad4d6803eb6a54e8c85c6e11ec9df2cffa87571dbe/cffi-1.17.1-cp313-cp313-macosx_10_13_x86_64.whl", hash = "sha256:f3a2b4222ce6b60e2e8b337bb9596923045681d71e5a082783484d845390938e", size = 182989 },
    { url = "https://files.pythonhosted.org/packages/8b/f1/672d303ddf17c24fc83afd712316fda78dc6fce1cd53011b839483e1ecc8/cffi-1.17.1-cp313-cp313-macosx_11_0_arm64.whl", hash = "sha256:0984a4925a435b1da406122d4d7968dd861c1385afe3b45ba82b750f229811e2", size = 178802 },
    { url = "https://files.pythonhosted.org/packages/0e/2d/eab2e858a91fdff70533cab61dcff4a1f55ec60425832ddfdc9cd36bc8af/cffi-1.17.1-cp313-cp313-manylinux_2_12_i686.manylinux2010_i686.manylinux_2_17_i686.manylinux2014_i686.whl", hash = "sha256:d01b12eeeb4427d3110de311e1774046ad344f5b1a7403101878976ecd7a10f3", size = 454792 },
    { url = "https://files.pythonhosted.org/packages/75/b2/fbaec7c4455c604e29388d55599b99ebcc250a60050610fadde58932b7ee/cffi-1.17.1-cp313-cp313-manylinux_2_17_aarch64.manylinux2014_aarch64.whl", hash = "sha256:706510fe141c86a69c8ddc029c7910003a17353970cff3b904ff0686a5927683", size = 478893 },
    { url = "https://files.pythonhosted.org/packages/4f/b7/6e4a2162178bf1935c336d4da8a9352cccab4d3a5d7914065490f08c0690/cffi-1.17.1-cp313-cp313-manylinux_2_17_ppc64le.manylinux2014_ppc64le.whl", hash = "sha256:de55b766c7aa2e2a3092c51e0483d700341182f08e67c63630d5b6f200bb28e5", size = 485810 },
    { url = "https://files.pythonhosted.org/packages/c7/8a/1d0e4a9c26e54746dc08c2c6c037889124d4f59dffd853a659fa545f1b40/cffi-1.17.1-cp313-cp313-manylinux_2_17_s390x.manylinux2014_s390x.whl", hash = "sha256:c59d6e989d07460165cc5ad3c61f9fd8f1b4796eacbd81cee78957842b834af4", size = 471200 },
    { url = "https://files.pythonhosted.org/packages/26/9f/1aab65a6c0db35f43c4d1b4f580e8df53914310afc10ae0397d29d697af4/cffi-1.17.1-cp313-cp313-manylinux_2_17_x86_64.manylinux2014_x86_64.whl", hash = "sha256:dd398dbc6773384a17fe0d3e7eeb8d1a21c2200473ee6806bb5e6a8e62bb73dd", size = 479447 },
    { url = "https://files.pythonhosted.org/packages/5f/e4/fb8b3dd8dc0e98edf1135ff067ae070bb32ef9d509d6cb0f538cd6f7483f/cffi-1.17.1-cp313-cp313-musllinux_1_1_aarch64.whl", hash = "sha256:3edc8d958eb099c634dace3c7e16560ae474aa3803a5df240542b305d14e14ed", size = 484358 },
    { url = "https://files.pythonhosted.org/packages/f1/47/d7145bf2dc04684935d57d67dff9d6d795b2ba2796806bb109864be3a151/cffi-1.17.1-cp313-cp313-musllinux_1_1_x86_64.whl", hash = "sha256:72e72408cad3d5419375fc87d289076ee319835bdfa2caad331e377589aebba9", size = 488469 },
    { url = "https://files.pythonhosted.org/packages/bf/ee/f94057fa6426481d663b88637a9a10e859e492c73d0384514a17d78ee205/cffi-1.17.1-cp313-cp313-win32.whl", hash = "sha256:e03eab0a8677fa80d646b5ddece1cbeaf556c313dcfac435ba11f107ba117b5d", size = 172475 },
    { url = "https://files.pythonhosted.org/packages/7c/fc/6a8cb64e5f0324877d503c854da15d76c1e50eb722e320b15345c4d0c6de/cffi-1.17.1-cp313-cp313-win_amd64.whl", hash = "sha256:f6a16c31041f09ead72d69f583767292f750d24913dadacf5756b966aacb3f1a", size = 182009 },
]

[[package]]
name = "cfgv"
version = "3.4.0"
source = { registry = "https://pypi.org/simple" }
sdist = { url = "https://files.pythonhosted.org/packages/11/74/539e56497d9bd1d484fd863dd69cbbfa653cd2aa27abfe35653494d85e94/cfgv-3.4.0.tar.gz", hash = "sha256:e52591d4c5f5dead8e0f673fb16db7949d2cfb3f7da4582893288f0ded8fe560", size = 7114 }
wheels = [
    { url = "https://files.pythonhosted.org/packages/c5/55/51844dd50c4fc7a33b653bfaba4c2456f06955289ca770a5dbd5fd267374/cfgv-3.4.0-py2.py3-none-any.whl", hash = "sha256:b7265b1f29fd3316bfcd2b330d63d024f2bfd8bcb8b0272f8e19a504856c48f9", size = 7249 },
]

[[package]]
name = "charset-normalizer"
version = "3.4.2"
source = { registry = "https://pypi.org/simple" }
sdist = { url = "https://files.pythonhosted.org/packages/e4/33/89c2ced2b67d1c2a61c19c6751aa8902d46ce3dacb23600a283619f5a12d/charset_normalizer-3.4.2.tar.gz", hash = "sha256:5baececa9ecba31eff645232d59845c07aa030f0c81ee70184a90d35099a0e63", size = 126367 }
wheels = [
    { url = "https://files.pythonhosted.org/packages/95/28/9901804da60055b406e1a1c5ba7aac1276fb77f1dde635aabfc7fd84b8ab/charset_normalizer-3.4.2-cp310-cp310-macosx_10_9_universal2.whl", hash = "sha256:7c48ed483eb946e6c04ccbe02c6b4d1d48e51944b6db70f697e089c193404941", size = 201818 },
    { url = "https://files.pythonhosted.org/packages/d9/9b/892a8c8af9110935e5adcbb06d9c6fe741b6bb02608c6513983048ba1a18/charset_normalizer-3.4.2-cp310-cp310-manylinux_2_17_aarch64.manylinux2014_aarch64.whl", hash = "sha256:b2d318c11350e10662026ad0eb71bb51c7812fc8590825304ae0bdd4ac283acd", size = 144649 },
    { url = "https://files.pythonhosted.org/packages/7b/a5/4179abd063ff6414223575e008593861d62abfc22455b5d1a44995b7c101/charset_normalizer-3.4.2-cp310-cp310-manylinux_2_17_ppc64le.manylinux2014_ppc64le.whl", hash = "sha256:9cbfacf36cb0ec2897ce0ebc5d08ca44213af24265bd56eca54bee7923c48fd6", size = 155045 },
    { url = "https://files.pythonhosted.org/packages/3b/95/bc08c7dfeddd26b4be8c8287b9bb055716f31077c8b0ea1cd09553794665/charset_normalizer-3.4.2-cp310-cp310-manylinux_2_17_s390x.manylinux2014_s390x.whl", hash = "sha256:18dd2e350387c87dabe711b86f83c9c78af772c748904d372ade190b5c7c9d4d", size = 147356 },
    { url = "https://files.pythonhosted.org/packages/a8/2d/7a5b635aa65284bf3eab7653e8b4151ab420ecbae918d3e359d1947b4d61/charset_normalizer-3.4.2-cp310-cp310-manylinux_2_17_x86_64.manylinux2014_x86_64.whl", hash = "sha256:8075c35cd58273fee266c58c0c9b670947c19df5fb98e7b66710e04ad4e9ff86", size = 149471 },
    { url = "https://files.pythonhosted.org/packages/ae/38/51fc6ac74251fd331a8cfdb7ec57beba8c23fd5493f1050f71c87ef77ed0/charset_normalizer-3.4.2-cp310-cp310-manylinux_2_5_i686.manylinux1_i686.manylinux_2_17_i686.manylinux2014_i686.whl", hash = "sha256:5bf4545e3b962767e5c06fe1738f951f77d27967cb2caa64c28be7c4563e162c", size = 151317 },
    { url = "https://files.pythonhosted.org/packages/b7/17/edee1e32215ee6e9e46c3e482645b46575a44a2d72c7dfd49e49f60ce6bf/charset_normalizer-3.4.2-cp310-cp310-musllinux_1_2_aarch64.whl", hash = "sha256:7a6ab32f7210554a96cd9e33abe3ddd86732beeafc7a28e9955cdf22ffadbab0", size = 146368 },
    { url = "https://files.pythonhosted.org/packages/26/2c/ea3e66f2b5f21fd00b2825c94cafb8c326ea6240cd80a91eb09e4a285830/charset_normalizer-3.4.2-cp310-cp310-musllinux_1_2_i686.whl", hash = "sha256:b33de11b92e9f75a2b545d6e9b6f37e398d86c3e9e9653c4864eb7e89c5773ef", size = 154491 },
    { url = "https://files.pythonhosted.org/packages/52/47/7be7fa972422ad062e909fd62460d45c3ef4c141805b7078dbab15904ff7/charset_normalizer-3.4.2-cp310-cp310-musllinux_1_2_ppc64le.whl", hash = "sha256:8755483f3c00d6c9a77f490c17e6ab0c8729e39e6390328e42521ef175380ae6", size = 157695 },
    { url = "https://files.pythonhosted.org/packages/2f/42/9f02c194da282b2b340f28e5fb60762de1151387a36842a92b533685c61e/charset_normalizer-3.4.2-cp310-cp310-musllinux_1_2_s390x.whl", hash = "sha256:68a328e5f55ec37c57f19ebb1fdc56a248db2e3e9ad769919a58672958e8f366", size = 154849 },
    { url = "https://files.pythonhosted.org/packages/67/44/89cacd6628f31fb0b63201a618049be4be2a7435a31b55b5eb1c3674547a/charset_normalizer-3.4.2-cp310-cp310-musllinux_1_2_x86_64.whl", hash = "sha256:21b2899062867b0e1fde9b724f8aecb1af14f2778d69aacd1a5a1853a597a5db", size = 150091 },
    { url = "https://files.pythonhosted.org/packages/1f/79/4b8da9f712bc079c0f16b6d67b099b0b8d808c2292c937f267d816ec5ecc/charset_normalizer-3.4.2-cp310-cp310-win32.whl", hash = "sha256:e8082b26888e2f8b36a042a58307d5b917ef2b1cacab921ad3323ef91901c71a", size = 98445 },
    { url = "https://files.pythonhosted.org/packages/7d/d7/96970afb4fb66497a40761cdf7bd4f6fca0fc7bafde3a84f836c1f57a926/charset_normalizer-3.4.2-cp310-cp310-win_amd64.whl", hash = "sha256:f69a27e45c43520f5487f27627059b64aaf160415589230992cec34c5e18a509", size = 105782 },
    { url = "https://files.pythonhosted.org/packages/05/85/4c40d00dcc6284a1c1ad5de5e0996b06f39d8232f1031cd23c2f5c07ee86/charset_normalizer-3.4.2-cp311-cp311-macosx_10_9_universal2.whl", hash = "sha256:be1e352acbe3c78727a16a455126d9ff83ea2dfdcbc83148d2982305a04714c2", size = 198794 },
    { url = "https://files.pythonhosted.org/packages/41/d9/7a6c0b9db952598e97e93cbdfcb91bacd89b9b88c7c983250a77c008703c/charset_normalizer-3.4.2-cp311-cp311-manylinux_2_17_aarch64.manylinux2014_aarch64.whl", hash = "sha256:aa88ca0b1932e93f2d961bf3addbb2db902198dca337d88c89e1559e066e7645", size = 142846 },
    { url = "https://files.pythonhosted.org/packages/66/82/a37989cda2ace7e37f36c1a8ed16c58cf48965a79c2142713244bf945c89/charset_normalizer-3.4.2-cp311-cp311-manylinux_2_17_ppc64le.manylinux2014_ppc64le.whl", hash = "sha256:d524ba3f1581b35c03cb42beebab4a13e6cdad7b36246bd22541fa585a56cccd", size = 153350 },
    { url = "https://files.pythonhosted.org/packages/df/68/a576b31b694d07b53807269d05ec3f6f1093e9545e8607121995ba7a8313/charset_normalizer-3.4.2-cp311-cp311-manylinux_2_17_s390x.manylinux2014_s390x.whl", hash = "sha256:28a1005facc94196e1fb3e82a3d442a9d9110b8434fc1ded7a24a2983c9888d8", size = 145657 },
    { url = "https://files.pythonhosted.org/packages/92/9b/ad67f03d74554bed3aefd56fe836e1623a50780f7c998d00ca128924a499/charset_normalizer-3.4.2-cp311-cp311-manylinux_2_17_x86_64.manylinux2014_x86_64.whl", hash = "sha256:fdb20a30fe1175ecabed17cbf7812f7b804b8a315a25f24678bcdf120a90077f", size = 147260 },
    { url = "https://files.pythonhosted.org/packages/a6/e6/8aebae25e328160b20e31a7e9929b1578bbdc7f42e66f46595a432f8539e/charset_normalizer-3.4.2-cp311-cp311-manylinux_2_5_i686.manylinux1_i686.manylinux_2_17_i686.manylinux2014_i686.whl", hash = "sha256:0f5d9ed7f254402c9e7d35d2f5972c9bbea9040e99cd2861bd77dc68263277c7", size = 149164 },
    { url = "https://files.pythonhosted.org/packages/8b/f2/b3c2f07dbcc248805f10e67a0262c93308cfa149a4cd3d1fe01f593e5fd2/charset_normalizer-3.4.2-cp311-cp311-musllinux_1_2_aarch64.whl", hash = "sha256:efd387a49825780ff861998cd959767800d54f8308936b21025326de4b5a42b9", size = 144571 },
    { url = "https://files.pythonhosted.org/packages/60/5b/c3f3a94bc345bc211622ea59b4bed9ae63c00920e2e8f11824aa5708e8b7/charset_normalizer-3.4.2-cp311-cp311-musllinux_1_2_i686.whl", hash = "sha256:f0aa37f3c979cf2546b73e8222bbfa3dc07a641585340179d768068e3455e544", size = 151952 },
    { url = "https://files.pythonhosted.org/packages/e2/4d/ff460c8b474122334c2fa394a3f99a04cf11c646da895f81402ae54f5c42/charset_normalizer-3.4.2-cp311-cp311-musllinux_1_2_ppc64le.whl", hash = "sha256:e70e990b2137b29dc5564715de1e12701815dacc1d056308e2b17e9095372a82", size = 155959 },
    { url = "https://files.pythonhosted.org/packages/a2/2b/b964c6a2fda88611a1fe3d4c400d39c66a42d6c169c924818c848f922415/charset_normalizer-3.4.2-cp311-cp311-musllinux_1_2_s390x.whl", hash = "sha256:0c8c57f84ccfc871a48a47321cfa49ae1df56cd1d965a09abe84066f6853b9c0", size = 153030 },
    { url = "https://files.pythonhosted.org/packages/59/2e/d3b9811db26a5ebf444bc0fa4f4be5aa6d76fc6e1c0fd537b16c14e849b6/charset_normalizer-3.4.2-cp311-cp311-musllinux_1_2_x86_64.whl", hash = "sha256:6b66f92b17849b85cad91259efc341dce9c1af48e2173bf38a85c6329f1033e5", size = 148015 },
    { url = "https://files.pythonhosted.org/packages/90/07/c5fd7c11eafd561bb51220d600a788f1c8d77c5eef37ee49454cc5c35575/charset_normalizer-3.4.2-cp311-cp311-win32.whl", hash = "sha256:daac4765328a919a805fa5e2720f3e94767abd632ae410a9062dff5412bae65a", size = 98106 },
    { url = "https://files.pythonhosted.org/packages/a8/05/5e33dbef7e2f773d672b6d79f10ec633d4a71cd96db6673625838a4fd532/charset_normalizer-3.4.2-cp311-cp311-win_amd64.whl", hash = "sha256:e53efc7c7cee4c1e70661e2e112ca46a575f90ed9ae3fef200f2a25e954f4b28", size = 105402 },
    { url = "https://files.pythonhosted.org/packages/d7/a4/37f4d6035c89cac7930395a35cc0f1b872e652eaafb76a6075943754f095/charset_normalizer-3.4.2-cp312-cp312-macosx_10_13_universal2.whl", hash = "sha256:0c29de6a1a95f24b9a1aa7aefd27d2487263f00dfd55a77719b530788f75cff7", size = 199936 },
    { url = "https://files.pythonhosted.org/packages/ee/8a/1a5e33b73e0d9287274f899d967907cd0bf9c343e651755d9307e0dbf2b3/charset_normalizer-3.4.2-cp312-cp312-manylinux_2_17_aarch64.manylinux2014_aarch64.whl", hash = "sha256:cddf7bd982eaa998934a91f69d182aec997c6c468898efe6679af88283b498d3", size = 143790 },
    { url = "https://files.pythonhosted.org/packages/66/52/59521f1d8e6ab1482164fa21409c5ef44da3e9f653c13ba71becdd98dec3/charset_normalizer-3.4.2-cp312-cp312-manylinux_2_17_ppc64le.manylinux2014_ppc64le.whl", hash = "sha256:fcbe676a55d7445b22c10967bceaaf0ee69407fbe0ece4d032b6eb8d4565982a", size = 153924 },
    { url = "https://files.pythonhosted.org/packages/86/2d/fb55fdf41964ec782febbf33cb64be480a6b8f16ded2dbe8db27a405c09f/charset_normalizer-3.4.2-cp312-cp312-manylinux_2_17_s390x.manylinux2014_s390x.whl", hash = "sha256:d41c4d287cfc69060fa91cae9683eacffad989f1a10811995fa309df656ec214", size = 146626 },
    { url = "https://files.pythonhosted.org/packages/8c/73/6ede2ec59bce19b3edf4209d70004253ec5f4e319f9a2e3f2f15601ed5f7/charset_normalizer-3.4.2-cp312-cp312-manylinux_2_17_x86_64.manylinux2014_x86_64.whl", hash = "sha256:4e594135de17ab3866138f496755f302b72157d115086d100c3f19370839dd3a", size = 148567 },
    { url = "https://files.pythonhosted.org/packages/09/14/957d03c6dc343c04904530b6bef4e5efae5ec7d7990a7cbb868e4595ee30/charset_normalizer-3.4.2-cp312-cp312-manylinux_2_5_i686.manylinux1_i686.manylinux_2_17_i686.manylinux2014_i686.whl", hash = "sha256:cf713fe9a71ef6fd5adf7a79670135081cd4431c2943864757f0fa3a65b1fafd", size = 150957 },
    { url = "https://files.pythonhosted.org/packages/0d/c8/8174d0e5c10ccebdcb1b53cc959591c4c722a3ad92461a273e86b9f5a302/charset_normalizer-3.4.2-cp312-cp312-musllinux_1_2_aarch64.whl", hash = "sha256:a370b3e078e418187da8c3674eddb9d983ec09445c99a3a263c2011993522981", size = 145408 },
    { url = "https://files.pythonhosted.org/packages/58/aa/8904b84bc8084ac19dc52feb4f5952c6df03ffb460a887b42615ee1382e8/charset_normalizer-3.4.2-cp312-cp312-musllinux_1_2_i686.whl", hash = "sha256:a955b438e62efdf7e0b7b52a64dc5c3396e2634baa62471768a64bc2adb73d5c", size = 153399 },
    { url = "https://files.pythonhosted.org/packages/c2/26/89ee1f0e264d201cb65cf054aca6038c03b1a0c6b4ae998070392a3ce605/charset_normalizer-3.4.2-cp312-cp312-musllinux_1_2_ppc64le.whl", hash = "sha256:7222ffd5e4de8e57e03ce2cef95a4c43c98fcb72ad86909abdfc2c17d227fc1b", size = 156815 },
    { url = "https://files.pythonhosted.org/packages/fd/07/68e95b4b345bad3dbbd3a8681737b4338ff2c9df29856a6d6d23ac4c73cb/charset_normalizer-3.4.2-cp312-cp312-musllinux_1_2_s390x.whl", hash = "sha256:bee093bf902e1d8fc0ac143c88902c3dfc8941f7ea1d6a8dd2bcb786d33db03d", size = 154537 },
    { url = "https://files.pythonhosted.org/packages/77/1a/5eefc0ce04affb98af07bc05f3bac9094513c0e23b0562d64af46a06aae4/charset_normalizer-3.4.2-cp312-cp312-musllinux_1_2_x86_64.whl", hash = "sha256:dedb8adb91d11846ee08bec4c8236c8549ac721c245678282dcb06b221aab59f", size = 149565 },
    { url = "https://files.pythonhosted.org/packages/37/a0/2410e5e6032a174c95e0806b1a6585eb21e12f445ebe239fac441995226a/charset_normalizer-3.4.2-cp312-cp312-win32.whl", hash = "sha256:db4c7bf0e07fc3b7d89ac2a5880a6a8062056801b83ff56d8464b70f65482b6c", size = 98357 },
    { url = "https://files.pythonhosted.org/packages/6c/4f/c02d5c493967af3eda9c771ad4d2bbc8df6f99ddbeb37ceea6e8716a32bc/charset_normalizer-3.4.2-cp312-cp312-win_amd64.whl", hash = "sha256:5a9979887252a82fefd3d3ed2a8e3b937a7a809f65dcb1e068b090e165bbe99e", size = 105776 },
    { url = "https://files.pythonhosted.org/packages/ea/12/a93df3366ed32db1d907d7593a94f1fe6293903e3e92967bebd6950ed12c/charset_normalizer-3.4.2-cp313-cp313-macosx_10_13_universal2.whl", hash = "sha256:926ca93accd5d36ccdabd803392ddc3e03e6d4cd1cf17deff3b989ab8e9dbcf0", size = 199622 },
    { url = "https://files.pythonhosted.org/packages/04/93/bf204e6f344c39d9937d3c13c8cd5bbfc266472e51fc8c07cb7f64fcd2de/charset_normalizer-3.4.2-cp313-cp313-manylinux_2_17_aarch64.manylinux2014_aarch64.whl", hash = "sha256:eba9904b0f38a143592d9fc0e19e2df0fa2e41c3c3745554761c5f6447eedabf", size = 143435 },
    { url = "https://files.pythonhosted.org/packages/22/2a/ea8a2095b0bafa6c5b5a55ffdc2f924455233ee7b91c69b7edfcc9e02284/charset_normalizer-3.4.2-cp313-cp313-manylinux_2_17_ppc64le.manylinux2014_ppc64le.whl", hash = "sha256:3fddb7e2c84ac87ac3a947cb4e66d143ca5863ef48e4a5ecb83bd48619e4634e", size = 153653 },
    { url = "https://files.pythonhosted.org/packages/b6/57/1b090ff183d13cef485dfbe272e2fe57622a76694061353c59da52c9a659/charset_normalizer-3.4.2-cp313-cp313-manylinux_2_17_s390x.manylinux2014_s390x.whl", hash = "sha256:98f862da73774290f251b9df8d11161b6cf25b599a66baf087c1ffe340e9bfd1", size = 146231 },
    { url = "https://files.pythonhosted.org/packages/e2/28/ffc026b26f441fc67bd21ab7f03b313ab3fe46714a14b516f931abe1a2d8/charset_normalizer-3.4.2-cp313-cp313-manylinux_2_17_x86_64.manylinux2014_x86_64.whl", hash = "sha256:6c9379d65defcab82d07b2a9dfbfc2e95bc8fe0ebb1b176a3190230a3ef0e07c", size = 148243 },
    { url = "https://files.pythonhosted.org/packages/c0/0f/9abe9bd191629c33e69e47c6ef45ef99773320e9ad8e9cb08b8ab4a8d4cb/charset_normalizer-3.4.2-cp313-cp313-manylinux_2_5_i686.manylinux1_i686.manylinux_2_17_i686.manylinux2014_i686.whl", hash = "sha256:e635b87f01ebc977342e2697d05b56632f5f879a4f15955dfe8cef2448b51691", size = 150442 },
    { url = "https://files.pythonhosted.org/packages/67/7c/a123bbcedca91d5916c056407f89a7f5e8fdfce12ba825d7d6b9954a1a3c/charset_normalizer-3.4.2-cp313-cp313-musllinux_1_2_aarch64.whl", hash = "sha256:1c95a1e2902a8b722868587c0e1184ad5c55631de5afc0eb96bc4b0d738092c0", size = 145147 },
    { url = "https://files.pythonhosted.org/packages/ec/fe/1ac556fa4899d967b83e9893788e86b6af4d83e4726511eaaad035e36595/charset_normalizer-3.4.2-cp313-cp313-musllinux_1_2_i686.whl", hash = "sha256:ef8de666d6179b009dce7bcb2ad4c4a779f113f12caf8dc77f0162c29d20490b", size = 153057 },
    { url = "https://files.pythonhosted.org/packages/2b/ff/acfc0b0a70b19e3e54febdd5301a98b72fa07635e56f24f60502e954c461/charset_normalizer-3.4.2-cp313-cp313-musllinux_1_2_ppc64le.whl", hash = "sha256:32fc0341d72e0f73f80acb0a2c94216bd704f4f0bce10aedea38f30502b271ff", size = 156454 },
    { url = "https://files.pythonhosted.org/packages/92/08/95b458ce9c740d0645feb0e96cea1f5ec946ea9c580a94adfe0b617f3573/charset_normalizer-3.4.2-cp313-cp313-musllinux_1_2_s390x.whl", hash = "sha256:289200a18fa698949d2b39c671c2cc7a24d44096784e76614899a7ccf2574b7b", size = 154174 },
    { url = "https://files.pythonhosted.org/packages/78/be/8392efc43487ac051eee6c36d5fbd63032d78f7728cb37aebcc98191f1ff/charset_normalizer-3.4.2-cp313-cp313-musllinux_1_2_x86_64.whl", hash = "sha256:4a476b06fbcf359ad25d34a057b7219281286ae2477cc5ff5e3f70a246971148", size = 149166 },
    { url = "https://files.pythonhosted.org/packages/44/96/392abd49b094d30b91d9fbda6a69519e95802250b777841cf3bda8fe136c/charset_normalizer-3.4.2-cp313-cp313-win32.whl", hash = "sha256:aaeeb6a479c7667fbe1099af9617c83aaca22182d6cf8c53966491a0f1b7ffb7", size = 98064 },
    { url = "https://files.pythonhosted.org/packages/e9/b0/0200da600134e001d91851ddc797809e2fe0ea72de90e09bec5a2fbdaccb/charset_normalizer-3.4.2-cp313-cp313-win_amd64.whl", hash = "sha256:aa6af9e7d59f9c12b33ae4e9450619cf2488e2bbe9b44030905877f0b2324980", size = 105641 },
    { url = "https://files.pythonhosted.org/packages/20/94/c5790835a017658cbfabd07f3bfb549140c3ac458cfc196323996b10095a/charset_normalizer-3.4.2-py3-none-any.whl", hash = "sha256:7f56930ab0abd1c45cd15be65cc741c28b1c9a34876ce8c17a2fa107810c0af0", size = 52626 },
]

[[package]]
name = "click"
version = "8.2.1"
source = { registry = "https://pypi.org/simple" }
dependencies = [
    { name = "colorama", marker = "sys_platform == 'win32'" },
]
sdist = { url = "https://files.pythonhosted.org/packages/60/6c/8ca2efa64cf75a977a0d7fac081354553ebe483345c734fb6b6515d96bbc/click-8.2.1.tar.gz", hash = "sha256:27c491cc05d968d271d5a1db13e3b5a184636d9d930f148c50b038f0d0646202", size = 286342 }
wheels = [
    { url = "https://files.pythonhosted.org/packages/85/32/10bb5764d90a8eee674e9dc6f4db6a0ab47c8c4d0d83c27f7c39ac415a4d/click-8.2.1-py3-none-any.whl", hash = "sha256:61a3265b914e850b85317d0b3109c7f8cd35a670f963866005d6ef1d5175a12b", size = 102215 },
]

[[package]]
name = "colorama"
version = "0.4.6"
source = { registry = "https://pypi.org/simple" }
sdist = { url = "https://files.pythonhosted.org/packages/d8/53/6f443c9a4a8358a93a6792e2acffb9d9d5cb0a5cfd8802644b7b1c9a02e4/colorama-0.4.6.tar.gz", hash = "sha256:08695f5cb7ed6e0531a20572697297273c47b8cae5a63ffc6d6ed5c201be6e44", size = 27697 }
wheels = [
    { url = "https://files.pythonhosted.org/packages/d1/d6/3965ed04c63042e047cb6a3e6ed1a63a35087b6a609aa3a15ed8ac56c221/colorama-0.4.6-py2.py3-none-any.whl", hash = "sha256:4f1d9991f5acc0ca119f9d443620b77f9d6b33703e51011c16baf57afb285fc6", size = 25335 },
]

[[package]]
name = "coverage"
version = "7.9.2"
source = { registry = "https://pypi.org/simple" }
sdist = { url = "https://files.pythonhosted.org/packages/04/b7/c0465ca253df10a9e8dae0692a4ae6e9726d245390aaef92360e1d6d3832/coverage-7.9.2.tar.gz", hash = "sha256:997024fa51e3290264ffd7492ec97d0690293ccd2b45a6cd7d82d945a4a80c8b", size = 813556 }
wheels = [
    { url = "https://files.pythonhosted.org/packages/a1/0d/5c2114fd776c207bd55068ae8dc1bef63ecd1b767b3389984a8e58f2b926/coverage-7.9.2-cp310-cp310-macosx_10_9_x86_64.whl", hash = "sha256:66283a192a14a3854b2e7f3418d7db05cdf411012ab7ff5db98ff3b181e1f912", size = 212039 },
    { url = "https://files.pythonhosted.org/packages/cf/ad/dc51f40492dc2d5fcd31bb44577bc0cc8920757d6bc5d3e4293146524ef9/coverage-7.9.2-cp310-cp310-macosx_11_0_arm64.whl", hash = "sha256:4e01d138540ef34fcf35c1aa24d06c3de2a4cffa349e29a10056544f35cca15f", size = 212428 },
    { url = "https://files.pythonhosted.org/packages/a2/a3/55cb3ff1b36f00df04439c3993d8529193cdf165a2467bf1402539070f16/coverage-7.9.2-cp310-cp310-manylinux_2_17_aarch64.manylinux2014_aarch64.whl", hash = "sha256:f22627c1fe2745ee98d3ab87679ca73a97e75ca75eb5faee48660d060875465f", size = 241534 },
    { url = "https://files.pythonhosted.org/packages/eb/c9/a8410b91b6be4f6e9c2e9f0dce93749b6b40b751d7065b4410bf89cb654b/coverage-7.9.2-cp310-cp310-manylinux_2_5_i686.manylinux1_i686.manylinux_2_17_i686.manylinux2014_i686.whl", hash = "sha256:4b1c2d8363247b46bd51f393f86c94096e64a1cf6906803fa8d5a9d03784bdbf", size = 239408 },
    { url = "https://files.pythonhosted.org/packages/ff/c4/6f3e56d467c612b9070ae71d5d3b114c0b899b5788e1ca3c93068ccb7018/coverage-7.9.2-cp310-cp310-manylinux_2_5_x86_64.manylinux1_x86_64.manylinux_2_17_x86_64.manylinux2014_x86_64.whl", hash = "sha256:c10c882b114faf82dbd33e876d0cbd5e1d1ebc0d2a74ceef642c6152f3f4d547", size = 240552 },
    { url = "https://files.pythonhosted.org/packages/fd/20/04eda789d15af1ce79bce5cc5fd64057c3a0ac08fd0576377a3096c24663/coverage-7.9.2-cp310-cp310-musllinux_1_2_aarch64.whl", hash = "sha256:de3c0378bdf7066c3988d66cd5232d161e933b87103b014ab1b0b4676098fa45", size = 240464 },
    { url = "https://files.pythonhosted.org/packages/a9/5a/217b32c94cc1a0b90f253514815332d08ec0812194a1ce9cca97dda1cd20/coverage-7.9.2-cp310-cp310-musllinux_1_2_i686.whl", hash = "sha256:1e2f097eae0e5991e7623958a24ced3282676c93c013dde41399ff63e230fcf2", size = 239134 },
    { url = "https://files.pythonhosted.org/packages/34/73/1d019c48f413465eb5d3b6898b6279e87141c80049f7dbf73fd020138549/coverage-7.9.2-cp310-cp310-musllinux_1_2_x86_64.whl", hash = "sha256:28dc1f67e83a14e7079b6cea4d314bc8b24d1aed42d3582ff89c0295f09b181e", size = 239405 },
    { url = "https://files.pythonhosted.org/packages/49/6c/a2beca7aa2595dad0c0d3f350382c381c92400efe5261e2631f734a0e3fe/coverage-7.9.2-cp310-cp310-win32.whl", hash = "sha256:bf7d773da6af9e10dbddacbf4e5cab13d06d0ed93561d44dae0188a42c65be7e", size = 214519 },
    { url = "https://files.pythonhosted.org/packages/fc/c8/91e5e4a21f9a51e2c7cdd86e587ae01a4fcff06fc3fa8cde4d6f7cf68df4/coverage-7.9.2-cp310-cp310-win_amd64.whl", hash = "sha256:0c0378ba787681ab1897f7c89b415bd56b0b2d9a47e5a3d8dc0ea55aac118d6c", size = 215400 },
    { url = "https://files.pythonhosted.org/packages/39/40/916786453bcfafa4c788abee4ccd6f592b5b5eca0cd61a32a4e5a7ef6e02/coverage-7.9.2-cp311-cp311-macosx_10_9_x86_64.whl", hash = "sha256:a7a56a2964a9687b6aba5b5ced6971af308ef6f79a91043c05dd4ee3ebc3e9ba", size = 212152 },
    { url = "https://files.pythonhosted.org/packages/9f/66/cc13bae303284b546a030762957322bbbff1ee6b6cb8dc70a40f8a78512f/coverage-7.9.2-cp311-cp311-macosx_11_0_arm64.whl", hash = "sha256:123d589f32c11d9be7fe2e66d823a236fe759b0096f5db3fb1b75b2fa414a4fa", size = 212540 },
    { url = "https://files.pythonhosted.org/packages/0f/3c/d56a764b2e5a3d43257c36af4a62c379df44636817bb5f89265de4bf8bd7/coverage-7.9.2-cp311-cp311-manylinux_2_17_aarch64.manylinux2014_aarch64.whl", hash = "sha256:333b2e0ca576a7dbd66e85ab402e35c03b0b22f525eed82681c4b866e2e2653a", size = 245097 },
    { url = "https://files.pythonhosted.org/packages/b1/46/bd064ea8b3c94eb4ca5d90e34d15b806cba091ffb2b8e89a0d7066c45791/coverage-7.9.2-cp311-cp311-manylinux_2_5_i686.manylinux1_i686.manylinux_2_17_i686.manylinux2014_i686.whl", hash = "sha256:326802760da234baf9f2f85a39e4a4b5861b94f6c8d95251f699e4f73b1835dc", size = 242812 },
    { url = "https://files.pythonhosted.org/packages/43/02/d91992c2b29bc7afb729463bc918ebe5f361be7f1daae93375a5759d1e28/coverage-7.9.2-cp311-cp311-manylinux_2_5_x86_64.manylinux1_x86_64.manylinux_2_17_x86_64.manylinux2014_x86_64.whl", hash = "sha256:19e7be4cfec248df38ce40968c95d3952fbffd57b400d4b9bb580f28179556d2", size = 244617 },
    { url = "https://files.pythonhosted.org/packages/b7/4f/8fadff6bf56595a16d2d6e33415841b0163ac660873ed9a4e9046194f779/coverage-7.9.2-cp311-cp311-musllinux_1_2_aarch64.whl", hash = "sha256:0b4a4cb73b9f2b891c1788711408ef9707666501ba23684387277ededab1097c", size = 244263 },
    { url = "https://files.pythonhosted.org/packages/9b/d2/e0be7446a2bba11739edb9f9ba4eff30b30d8257370e237418eb44a14d11/coverage-7.9.2-cp311-cp311-musllinux_1_2_i686.whl", hash = "sha256:2c8937fa16c8c9fbbd9f118588756e7bcdc7e16a470766a9aef912dd3f117dbd", size = 242314 },
    { url = "https://files.pythonhosted.org/packages/9d/7d/dcbac9345000121b8b57a3094c2dfcf1ccc52d8a14a40c1d4bc89f936f80/coverage-7.9.2-cp311-cp311-musllinux_1_2_x86_64.whl", hash = "sha256:42da2280c4d30c57a9b578bafd1d4494fa6c056d4c419d9689e66d775539be74", size = 242904 },
    { url = "https://files.pythonhosted.org/packages/41/58/11e8db0a0c0510cf31bbbdc8caf5d74a358b696302a45948d7c768dfd1cf/coverage-7.9.2-cp311-cp311-win32.whl", hash = "sha256:14fa8d3da147f5fdf9d298cacc18791818f3f1a9f542c8958b80c228320e90c6", size = 214553 },
    { url = "https://files.pythonhosted.org/packages/3a/7d/751794ec8907a15e257136e48dc1021b1f671220ecccfd6c4eaf30802714/coverage-7.9.2-cp311-cp311-win_amd64.whl", hash = "sha256:549cab4892fc82004f9739963163fd3aac7a7b0df430669b75b86d293d2df2a7", size = 215441 },
    { url = "https://files.pythonhosted.org/packages/62/5b/34abcedf7b946c1c9e15b44f326cb5b0da852885312b30e916f674913428/coverage-7.9.2-cp311-cp311-win_arm64.whl", hash = "sha256:c2667a2b913e307f06aa4e5677f01a9746cd08e4b35e14ebcde6420a9ebb4c62", size = 213873 },
    { url = "https://files.pythonhosted.org/packages/53/d7/7deefc6fd4f0f1d4c58051f4004e366afc9e7ab60217ac393f247a1de70a/coverage-7.9.2-cp312-cp312-macosx_10_13_x86_64.whl", hash = "sha256:ae9eb07f1cfacd9cfe8eaee6f4ff4b8a289a668c39c165cd0c8548484920ffc0", size = 212344 },
    { url = "https://files.pythonhosted.org/packages/95/0c/ee03c95d32be4d519e6a02e601267769ce2e9a91fc8faa1b540e3626c680/coverage-7.9.2-cp312-cp312-macosx_11_0_arm64.whl", hash = "sha256:9ce85551f9a1119f02adc46d3014b5ee3f765deac166acf20dbb851ceb79b6f3", size = 212580 },
    { url = "https://files.pythonhosted.org/packages/8b/9f/826fa4b544b27620086211b87a52ca67592622e1f3af9e0a62c87aea153a/coverage-7.9.2-cp312-cp312-manylinux_2_17_aarch64.manylinux2014_aarch64.whl", hash = "sha256:f8f6389ac977c5fb322e0e38885fbbf901743f79d47f50db706e7644dcdcb6e1", size = 246383 },
    { url = "https://files.pythonhosted.org/packages/7f/b3/4477aafe2a546427b58b9c540665feff874f4db651f4d3cb21b308b3a6d2/coverage-7.9.2-cp312-cp312-manylinux_2_5_i686.manylinux1_i686.manylinux_2_17_i686.manylinux2014_i686.whl", hash = "sha256:ff0d9eae8cdfcd58fe7893b88993723583a6ce4dfbfd9f29e001922544f95615", size = 243400 },
    { url = "https://files.pythonhosted.org/packages/f8/c2/efffa43778490c226d9d434827702f2dfbc8041d79101a795f11cbb2cf1e/coverage-7.9.2-cp312-cp312-manylinux_2_5_x86_64.manylinux1_x86_64.manylinux_2_17_x86_64.manylinux2014_x86_64.whl", hash = "sha256:fae939811e14e53ed8a9818dad51d434a41ee09df9305663735f2e2d2d7d959b", size = 245591 },
    { url = "https://files.pythonhosted.org/packages/c6/e7/a59888e882c9a5f0192d8627a30ae57910d5d449c80229b55e7643c078c4/coverage-7.9.2-cp312-cp312-musllinux_1_2_aarch64.whl", hash = "sha256:31991156251ec202c798501e0a42bbdf2169dcb0f137b1f5c0f4267f3fc68ef9", size = 245402 },
    { url = "https://files.pythonhosted.org/packages/92/a5/72fcd653ae3d214927edc100ce67440ed8a0a1e3576b8d5e6d066ed239db/coverage-7.9.2-cp312-cp312-musllinux_1_2_i686.whl", hash = "sha256:d0d67963f9cbfc7c7f96d4ac74ed60ecbebd2ea6eeb51887af0f8dce205e545f", size = 243583 },
    { url = "https://files.pythonhosted.org/packages/5c/f5/84e70e4df28f4a131d580d7d510aa1ffd95037293da66fd20d446090a13b/coverage-7.9.2-cp312-cp312-musllinux_1_2_x86_64.whl", hash = "sha256:49b752a2858b10580969ec6af6f090a9a440a64a301ac1528d7ca5f7ed497f4d", size = 244815 },
    { url = "https://files.pythonhosted.org/packages/39/e7/d73d7cbdbd09fdcf4642655ae843ad403d9cbda55d725721965f3580a314/coverage-7.9.2-cp312-cp312-win32.whl", hash = "sha256:88d7598b8ee130f32f8a43198ee02edd16d7f77692fa056cb779616bbea1b355", size = 214719 },
    { url = "https://files.pythonhosted.org/packages/9f/d6/7486dcc3474e2e6ad26a2af2db7e7c162ccd889c4c68fa14ea8ec189c9e9/coverage-7.9.2-cp312-cp312-win_amd64.whl", hash = "sha256:9dfb070f830739ee49d7c83e4941cc767e503e4394fdecb3b54bfdac1d7662c0", size = 215509 },
    { url = "https://files.pythonhosted.org/packages/b7/34/0439f1ae2593b0346164d907cdf96a529b40b7721a45fdcf8b03c95fcd90/coverage-7.9.2-cp312-cp312-win_arm64.whl", hash = "sha256:4e2c058aef613e79df00e86b6d42a641c877211384ce5bd07585ed7ba71ab31b", size = 213910 },
    { url = "https://files.pythonhosted.org/packages/94/9d/7a8edf7acbcaa5e5c489a646226bed9591ee1c5e6a84733c0140e9ce1ae1/coverage-7.9.2-cp313-cp313-macosx_10_13_x86_64.whl", hash = "sha256:985abe7f242e0d7bba228ab01070fde1d6c8fa12f142e43debe9ed1dde686038", size = 212367 },
    { url = "https://files.pythonhosted.org/packages/e8/9e/5cd6f130150712301f7e40fb5865c1bc27b97689ec57297e568d972eec3c/coverage-7.9.2-cp313-cp313-macosx_11_0_arm64.whl", hash = "sha256:82c3939264a76d44fde7f213924021ed31f55ef28111a19649fec90c0f109e6d", size = 212632 },
    { url = "https://files.pythonhosted.org/packages/a8/de/6287a2c2036f9fd991c61cefa8c64e57390e30c894ad3aa52fac4c1e14a8/coverage-7.9.2-cp313-cp313-manylinux_2_17_aarch64.manylinux2014_aarch64.whl", hash = "sha256:ae5d563e970dbe04382f736ec214ef48103d1b875967c89d83c6e3f21706d5b3", size = 245793 },
    { url = "https://files.pythonhosted.org/packages/06/cc/9b5a9961d8160e3cb0b558c71f8051fe08aa2dd4b502ee937225da564ed1/coverage-7.9.2-cp313-cp313-manylinux_2_5_i686.manylinux1_i686.manylinux_2_17_i686.manylinux2014_i686.whl", hash = "sha256:bdd612e59baed2a93c8843c9a7cb902260f181370f1d772f4842987535071d14", size = 243006 },
    { url = "https://files.pythonhosted.org/packages/49/d9/4616b787d9f597d6443f5588619c1c9f659e1f5fc9eebf63699eb6d34b78/coverage-7.9.2-cp313-cp313-manylinux_2_5_x86_64.manylinux1_x86_64.manylinux_2_17_x86_64.manylinux2014_x86_64.whl", hash = "sha256:256ea87cb2a1ed992bcdfc349d8042dcea1b80436f4ddf6e246d6bee4b5d73b6", size = 244990 },
    { url = "https://files.pythonhosted.org/packages/48/83/801cdc10f137b2d02b005a761661649ffa60eb173dcdaeb77f571e4dc192/coverage-7.9.2-cp313-cp313-musllinux_1_2_aarch64.whl", hash = "sha256:f44ae036b63c8ea432f610534a2668b0c3aee810e7037ab9d8ff6883de480f5b", size = 245157 },
    { url = "https://files.pythonhosted.org/packages/c8/a4/41911ed7e9d3ceb0ffb019e7635468df7499f5cc3edca5f7dfc078e9c5ec/coverage-7.9.2-cp313-cp313-musllinux_1_2_i686.whl", hash = "sha256:82d76ad87c932935417a19b10cfe7abb15fd3f923cfe47dbdaa74ef4e503752d", size = 243128 },
    { url = "https://files.pythonhosted.org/packages/10/41/344543b71d31ac9cb00a664d5d0c9ef134a0fe87cb7d8430003b20fa0b7d/coverage-7.9.2-cp313-cp313-musllinux_1_2_x86_64.whl", hash = "sha256:619317bb86de4193debc712b9e59d5cffd91dc1d178627ab2a77b9870deb2868", size = 244511 },
    { url = "https://files.pythonhosted.org/packages/d5/81/3b68c77e4812105e2a060f6946ba9e6f898ddcdc0d2bfc8b4b152a9ae522/coverage-7.9.2-cp313-cp313-win32.whl", hash = "sha256:0a07757de9feb1dfafd16ab651e0f628fd7ce551604d1bf23e47e1ddca93f08a", size = 214765 },
    { url = "https://files.pythonhosted.org/packages/06/a2/7fac400f6a346bb1a4004eb2a76fbff0e242cd48926a2ce37a22a6a1d917/coverage-7.9.2-cp313-cp313-win_amd64.whl", hash = "sha256:115db3d1f4d3f35f5bb021e270edd85011934ff97c8797216b62f461dd69374b", size = 215536 },
    { url = "https://files.pythonhosted.org/packages/08/47/2c6c215452b4f90d87017e61ea0fd9e0486bb734cb515e3de56e2c32075f/coverage-7.9.2-cp313-cp313-win_arm64.whl", hash = "sha256:48f82f889c80af8b2a7bb6e158d95a3fbec6a3453a1004d04e4f3b5945a02694", size = 213943 },
    { url = "https://files.pythonhosted.org/packages/a3/46/e211e942b22d6af5e0f323faa8a9bc7c447a1cf1923b64c47523f36ed488/coverage-7.9.2-cp313-cp313t-macosx_10_13_x86_64.whl", hash = "sha256:55a28954545f9d2f96870b40f6c3386a59ba8ed50caf2d949676dac3ecab99f5", size = 213088 },
    { url = "https://files.pythonhosted.org/packages/d2/2f/762551f97e124442eccd907bf8b0de54348635b8866a73567eb4e6417acf/coverage-7.9.2-cp313-cp313t-macosx_11_0_arm64.whl", hash = "sha256:cdef6504637731a63c133bb2e6f0f0214e2748495ec15fe42d1e219d1b133f0b", size = 213298 },
    { url = "https://files.pythonhosted.org/packages/7a/b7/76d2d132b7baf7360ed69be0bcab968f151fa31abe6d067f0384439d9edb/coverage-7.9.2-cp313-cp313t-manylinux_2_17_aarch64.manylinux2014_aarch64.whl", hash = "sha256:bcd5ebe66c7a97273d5d2ddd4ad0ed2e706b39630ed4b53e713d360626c3dbb3", size = 256541 },
    { url = "https://files.pythonhosted.org/packages/a0/17/392b219837d7ad47d8e5974ce5f8dc3deb9f99a53b3bd4d123602f960c81/coverage-7.9.2-cp313-cp313t-manylinux_2_5_i686.manylinux1_i686.manylinux_2_17_i686.manylinux2014_i686.whl", hash = "sha256:9303aed20872d7a3c9cb39c5d2b9bdbe44e3a9a1aecb52920f7e7495410dfab8", size = 252761 },
    { url = "https://files.pythonhosted.org/packages/d5/77/4256d3577fe1b0daa8d3836a1ebe68eaa07dd2cbaf20cf5ab1115d6949d4/coverage-7.9.2-cp313-cp313t-manylinux_2_5_x86_64.manylinux1_x86_64.manylinux_2_17_x86_64.manylinux2014_x86_64.whl", hash = "sha256:bc18ea9e417a04d1920a9a76fe9ebd2f43ca505b81994598482f938d5c315f46", size = 254917 },
    { url = "https://files.pythonhosted.org/packages/53/99/fc1a008eef1805e1ddb123cf17af864743354479ea5129a8f838c433cc2c/coverage-7.9.2-cp313-cp313t-musllinux_1_2_aarch64.whl", hash = "sha256:6406cff19880aaaadc932152242523e892faff224da29e241ce2fca329866584", size = 256147 },
    { url = "https://files.pythonhosted.org/packages/92/c0/f63bf667e18b7f88c2bdb3160870e277c4874ced87e21426128d70aa741f/coverage-7.9.2-cp313-cp313t-musllinux_1_2_i686.whl", hash = "sha256:2d0d4f6ecdf37fcc19c88fec3e2277d5dee740fb51ffdd69b9579b8c31e4232e", size = 254261 },
    { url = "https://files.pythonhosted.org/packages/8c/32/37dd1c42ce3016ff8ec9e4b607650d2e34845c0585d3518b2a93b4830c1a/coverage-7.9.2-cp313-cp313t-musllinux_1_2_x86_64.whl", hash = "sha256:c33624f50cf8de418ab2b4d6ca9eda96dc45b2c4231336bac91454520e8d1fac", size = 255099 },
    { url = "https://files.pythonhosted.org/packages/da/2e/af6b86f7c95441ce82f035b3affe1cd147f727bbd92f563be35e2d585683/coverage-7.9.2-cp313-cp313t-win32.whl", hash = "sha256:1df6b76e737c6a92210eebcb2390af59a141f9e9430210595251fbaf02d46926", size = 215440 },
    { url = "https://files.pythonhosted.org/packages/4d/bb/8a785d91b308867f6b2e36e41c569b367c00b70c17f54b13ac29bcd2d8c8/coverage-7.9.2-cp313-cp313t-win_amd64.whl", hash = "sha256:f5fd54310b92741ebe00d9c0d1d7b2b27463952c022da6d47c175d246a98d1bd", size = 216537 },
    { url = "https://files.pythonhosted.org/packages/1d/a0/a6bffb5e0f41a47279fd45a8f3155bf193f77990ae1c30f9c224b61cacb0/coverage-7.9.2-cp313-cp313t-win_arm64.whl", hash = "sha256:c48c2375287108c887ee87d13b4070a381c6537d30e8487b24ec721bf2a781cb", size = 214398 },
    { url = "https://files.pythonhosted.org/packages/d7/85/f8bbefac27d286386961c25515431482a425967e23d3698b75a250872924/coverage-7.9.2-pp39.pp310.pp311-none-any.whl", hash = "sha256:8a1166db2fb62473285bcb092f586e081e92656c7dfa8e9f62b4d39d7e6b5050", size = 204013 },
    { url = "https://files.pythonhosted.org/packages/3c/38/bbe2e63902847cf79036ecc75550d0698af31c91c7575352eb25190d0fb3/coverage-7.9.2-py3-none-any.whl", hash = "sha256:e425cd5b00f6fc0ed7cdbd766c70be8baab4b7839e4d4fe5fac48581dd968ea4", size = 204005 },
]

[package.optional-dependencies]
toml = [
    { name = "tomli", marker = "python_full_version <= '3.11'" },
]

[[package]]
name = "cryptography"
version = "45.0.5"
source = { registry = "https://pypi.org/simple" }
dependencies = [
    { name = "cffi", marker = "platform_python_implementation != 'PyPy'" },
]
sdist = { url = "https://files.pythonhosted.org/packages/95/1e/49527ac611af559665f71cbb8f92b332b5ec9c6fbc4e88b0f8e92f5e85df/cryptography-45.0.5.tar.gz", hash = "sha256:72e76caa004ab63accdf26023fccd1d087f6d90ec6048ff33ad0445abf7f605a", size = 744903 }
wheels = [
    { url = "https://files.pythonhosted.org/packages/f0/fb/09e28bc0c46d2c547085e60897fea96310574c70fb21cd58a730a45f3403/cryptography-45.0.5-cp311-abi3-macosx_10_9_universal2.whl", hash = "sha256:101ee65078f6dd3e5a028d4f19c07ffa4dd22cce6a20eaa160f8b5219911e7d8", size = 7043092 },
    { url = "https://files.pythonhosted.org/packages/b1/05/2194432935e29b91fb649f6149c1a4f9e6d3d9fc880919f4ad1bcc22641e/cryptography-45.0.5-cp311-abi3-manylinux2014_aarch64.manylinux_2_17_aarch64.whl", hash = "sha256:3a264aae5f7fbb089dbc01e0242d3b67dffe3e6292e1f5182122bdf58e65215d", size = 4205926 },
    { url = "https://files.pythonhosted.org/packages/07/8b/9ef5da82350175e32de245646b1884fc01124f53eb31164c77f95a08d682/cryptography-45.0.5-cp311-abi3-manylinux2014_x86_64.manylinux_2_17_x86_64.whl", hash = "sha256:e74d30ec9c7cb2f404af331d5b4099a9b322a8a6b25c4632755c8757345baac5", size = 4429235 },
    { url = "https://files.pythonhosted.org/packages/7c/e1/c809f398adde1994ee53438912192d92a1d0fc0f2d7582659d9ef4c28b0c/cryptography-45.0.5-cp311-abi3-manylinux_2_28_aarch64.whl", hash = "sha256:3af26738f2db354aafe492fb3869e955b12b2ef2e16908c8b9cb928128d42c57", size = 4209785 },
    { url = "https://files.pythonhosted.org/packages/d0/8b/07eb6bd5acff58406c5e806eff34a124936f41a4fb52909ffa4d00815f8c/cryptography-45.0.5-cp311-abi3-manylinux_2_28_armv7l.manylinux_2_31_armv7l.whl", hash = "sha256:e6c00130ed423201c5bc5544c23359141660b07999ad82e34e7bb8f882bb78e0", size = 3893050 },
    { url = "https://files.pythonhosted.org/packages/ec/ef/3333295ed58d900a13c92806b67e62f27876845a9a908c939f040887cca9/cryptography-45.0.5-cp311-abi3-manylinux_2_28_x86_64.whl", hash = "sha256:dd420e577921c8c2d31289536c386aaa30140b473835e97f83bc71ea9d2baf2d", size = 4457379 },
    { url = "https://files.pythonhosted.org/packages/d9/9d/44080674dee514dbb82b21d6fa5d1055368f208304e2ab1828d85c9de8f4/cryptography-45.0.5-cp311-abi3-manylinux_2_34_aarch64.whl", hash = "sha256:d05a38884db2ba215218745f0781775806bde4f32e07b135348355fe8e4991d9", size = 4209355 },
    { url = "https://files.pythonhosted.org/packages/c9/d8/0749f7d39f53f8258e5c18a93131919ac465ee1f9dccaf1b3f420235e0b5/cryptography-45.0.5-cp311-abi3-manylinux_2_34_x86_64.whl", hash = "sha256:ad0caded895a00261a5b4aa9af828baede54638754b51955a0ac75576b831b27", size = 4456087 },
    { url = "https://files.pythonhosted.org/packages/09/d7/92acac187387bf08902b0bf0699816f08553927bdd6ba3654da0010289b4/cryptography-45.0.5-cp311-abi3-musllinux_1_2_aarch64.whl", hash = "sha256:9024beb59aca9d31d36fcdc1604dd9bbeed0a55bface9f1908df19178e2f116e", size = 4332873 },
    { url = "https://files.pythonhosted.org/packages/03/c2/840e0710da5106a7c3d4153c7215b2736151bba60bf4491bdb421df5056d/cryptography-45.0.5-cp311-abi3-musllinux_1_2_x86_64.whl", hash = "sha256:91098f02ca81579c85f66df8a588c78f331ca19089763d733e34ad359f474174", size = 4564651 },
    { url = "https://files.pythonhosted.org/packages/2e/92/cc723dd6d71e9747a887b94eb3827825c6c24b9e6ce2bb33b847d31d5eaa/cryptography-45.0.5-cp311-abi3-win32.whl", hash = "sha256:926c3ea71a6043921050eaa639137e13dbe7b4ab25800932a8498364fc1abec9", size = 2929050 },
    { url = "https://files.pythonhosted.org/packages/1f/10/197da38a5911a48dd5389c043de4aec4b3c94cb836299b01253940788d78/cryptography-45.0.5-cp311-abi3-win_amd64.whl", hash = "sha256:b85980d1e345fe769cfc57c57db2b59cff5464ee0c045d52c0df087e926fbe63", size = 3403224 },
    { url = "https://files.pythonhosted.org/packages/fe/2b/160ce8c2765e7a481ce57d55eba1546148583e7b6f85514472b1d151711d/cryptography-45.0.5-cp37-abi3-macosx_10_9_universal2.whl", hash = "sha256:f3562c2f23c612f2e4a6964a61d942f891d29ee320edb62ff48ffb99f3de9ae8", size = 7017143 },
    { url = "https://files.pythonhosted.org/packages/c2/e7/2187be2f871c0221a81f55ee3105d3cf3e273c0a0853651d7011eada0d7e/cryptography-45.0.5-cp37-abi3-manylinux2014_aarch64.manylinux_2_17_aarch64.whl", hash = "sha256:3fcfbefc4a7f332dece7272a88e410f611e79458fab97b5efe14e54fe476f4fd", size = 4197780 },
    { url = "https://files.pythonhosted.org/packages/b9/cf/84210c447c06104e6be9122661159ad4ce7a8190011669afceeaea150524/cryptography-45.0.5-cp37-abi3-manylinux2014_x86_64.manylinux_2_17_x86_64.whl", hash = "sha256:460f8c39ba66af7db0545a8c6f2eabcbc5a5528fc1cf6c3fa9a1e44cec33385e", size = 4420091 },
    { url = "https://files.pythonhosted.org/packages/3e/6a/cb8b5c8bb82fafffa23aeff8d3a39822593cee6e2f16c5ca5c2ecca344f7/cryptography-45.0.5-cp37-abi3-manylinux_2_28_aarch64.whl", hash = "sha256:9b4cf6318915dccfe218e69bbec417fdd7c7185aa7aab139a2c0beb7468c89f0", size = 4198711 },
    { url = "https://files.pythonhosted.org/packages/04/f7/36d2d69df69c94cbb2473871926daf0f01ad8e00fe3986ac3c1e8c4ca4b3/cryptography-45.0.5-cp37-abi3-manylinux_2_28_armv7l.manylinux_2_31_armv7l.whl", hash = "sha256:2089cc8f70a6e454601525e5bf2779e665d7865af002a5dec8d14e561002e135", size = 3883299 },
    { url = "https://files.pythonhosted.org/packages/82/c7/f0ea40f016de72f81288e9fe8d1f6748036cb5ba6118774317a3ffc6022d/cryptography-45.0.5-cp37-abi3-manylinux_2_28_x86_64.whl", hash = "sha256:0027d566d65a38497bc37e0dd7c2f8ceda73597d2ac9ba93810204f56f52ebc7", size = 4450558 },
    { url = "https://files.pythonhosted.org/packages/06/ae/94b504dc1a3cdf642d710407c62e86296f7da9e66f27ab12a1ee6fdf005b/cryptography-45.0.5-cp37-abi3-manylinux_2_34_aarch64.whl", hash = "sha256:be97d3a19c16a9be00edf79dca949c8fa7eff621763666a145f9f9535a5d7f42", size = 4198020 },
    { url = "https://files.pythonhosted.org/packages/05/2b/aaf0adb845d5dabb43480f18f7ca72e94f92c280aa983ddbd0bcd6ecd037/cryptography-45.0.5-cp37-abi3-manylinux_2_34_x86_64.whl", hash = "sha256:7760c1c2e1a7084153a0f68fab76e754083b126a47d0117c9ed15e69e2103492", size = 4449759 },
    { url = "https://files.pythonhosted.org/packages/91/e4/f17e02066de63e0100a3a01b56f8f1016973a1d67551beaf585157a86b3f/cryptography-45.0.5-cp37-abi3-musllinux_1_2_aarch64.whl", hash = "sha256:6ff8728d8d890b3dda5765276d1bc6fb099252915a2cd3aff960c4c195745dd0", size = 4319991 },
    { url = "https://files.pythonhosted.org/packages/f2/2e/e2dbd629481b499b14516eed933f3276eb3239f7cee2dcfa4ee6b44d4711/cryptography-45.0.5-cp37-abi3-musllinux_1_2_x86_64.whl", hash = "sha256:7259038202a47fdecee7e62e0fd0b0738b6daa335354396c6ddebdbe1206af2a", size = 4554189 },
    { url = "https://files.pythonhosted.org/packages/f8/ea/a78a0c38f4c8736287b71c2ea3799d173d5ce778c7d6e3c163a95a05ad2a/cryptography-45.0.5-cp37-abi3-win32.whl", hash = "sha256:1e1da5accc0c750056c556a93c3e9cb828970206c68867712ca5805e46dc806f", size = 2911769 },
    { url = "https://files.pythonhosted.org/packages/79/b3/28ac139109d9005ad3f6b6f8976ffede6706a6478e21c889ce36c840918e/cryptography-45.0.5-cp37-abi3-win_amd64.whl", hash = "sha256:90cb0a7bb35959f37e23303b7eed0a32280510030daba3f7fdfbb65defde6a97", size = 3390016 },
    { url = "https://files.pythonhosted.org/packages/f8/8b/34394337abe4566848a2bd49b26bcd4b07fd466afd3e8cce4cb79a390869/cryptography-45.0.5-pp310-pypy310_pp73-macosx_10_9_x86_64.whl", hash = "sha256:206210d03c1193f4e1ff681d22885181d47efa1ab3018766a7b32a7b3d6e6afd", size = 3575762 },
    { url = "https://files.pythonhosted.org/packages/8b/5d/a19441c1e89afb0f173ac13178606ca6fab0d3bd3ebc29e9ed1318b507fc/cryptography-45.0.5-pp310-pypy310_pp73-manylinux_2_28_aarch64.whl", hash = "sha256:c648025b6840fe62e57107e0a25f604db740e728bd67da4f6f060f03017d5097", size = 4140906 },
    { url = "https://files.pythonhosted.org/packages/4b/db/daceb259982a3c2da4e619f45b5bfdec0e922a23de213b2636e78ef0919b/cryptography-45.0.5-pp310-pypy310_pp73-manylinux_2_28_x86_64.whl", hash = "sha256:b8fa8b0a35a9982a3c60ec79905ba5bb090fc0b9addcfd3dc2dd04267e45f25e", size = 4374411 },
    { url = "https://files.pythonhosted.org/packages/6a/35/5d06ad06402fc522c8bf7eab73422d05e789b4e38fe3206a85e3d6966c11/cryptography-45.0.5-pp310-pypy310_pp73-manylinux_2_34_aarch64.whl", hash = "sha256:14d96584701a887763384f3c47f0ca7c1cce322aa1c31172680eb596b890ec30", size = 4140942 },
    { url = "https://files.pythonhosted.org/packages/65/79/020a5413347e44c382ef1f7f7e7a66817cd6273e3e6b5a72d18177b08b2f/cryptography-45.0.5-pp310-pypy310_pp73-manylinux_2_34_x86_64.whl", hash = "sha256:57c816dfbd1659a367831baca4b775b2a5b43c003daf52e9d57e1d30bc2e1b0e", size = 4374079 },
    { url = "https://files.pythonhosted.org/packages/9b/c5/c0e07d84a9a2a8a0ed4f865e58f37c71af3eab7d5e094ff1b21f3f3af3bc/cryptography-45.0.5-pp310-pypy310_pp73-win_amd64.whl", hash = "sha256:b9e38e0a83cd51e07f5a48ff9691cae95a79bea28fe4ded168a8e5c6c77e819d", size = 3321362 },
    { url = "https://files.pythonhosted.org/packages/c0/71/9bdbcfd58d6ff5084687fe722c58ac718ebedbc98b9f8f93781354e6d286/cryptography-45.0.5-pp311-pypy311_pp73-macosx_10_9_x86_64.whl", hash = "sha256:8c4a6ff8a30e9e3d38ac0539e9a9e02540ab3f827a3394f8852432f6b0ea152e", size = 3587878 },
    { url = "https://files.pythonhosted.org/packages/f0/63/83516cfb87f4a8756eaa4203f93b283fda23d210fc14e1e594bd5f20edb6/cryptography-45.0.5-pp311-pypy311_pp73-manylinux_2_28_aarch64.whl", hash = "sha256:bd4c45986472694e5121084c6ebbd112aa919a25e783b87eb95953c9573906d6", size = 4152447 },
    { url = "https://files.pythonhosted.org/packages/22/11/d2823d2a5a0bd5802b3565437add16f5c8ce1f0778bf3822f89ad2740a38/cryptography-45.0.5-pp311-pypy311_pp73-manylinux_2_28_x86_64.whl", hash = "sha256:982518cd64c54fcada9d7e5cf28eabd3ee76bd03ab18e08a48cad7e8b6f31b18", size = 4386778 },
    { url = "https://files.pythonhosted.org/packages/5f/38/6bf177ca6bce4fe14704ab3e93627c5b0ca05242261a2e43ef3168472540/cryptography-45.0.5-pp311-pypy311_pp73-manylinux_2_34_aarch64.whl", hash = "sha256:12e55281d993a793b0e883066f590c1ae1e802e3acb67f8b442e721e475e6463", size = 4151627 },
    { url = "https://files.pythonhosted.org/packages/38/6a/69fc67e5266bff68a91bcb81dff8fb0aba4d79a78521a08812048913e16f/cryptography-45.0.5-pp311-pypy311_pp73-manylinux_2_34_x86_64.whl", hash = "sha256:5aa1e32983d4443e310f726ee4b071ab7569f58eedfdd65e9675484a4eb67bd1", size = 4385593 },
    { url = "https://files.pythonhosted.org/packages/f6/34/31a1604c9a9ade0fdab61eb48570e09a796f4d9836121266447b0eaf7feb/cryptography-45.0.5-pp311-pypy311_pp73-win_amd64.whl", hash = "sha256:e357286c1b76403dd384d938f93c46b2b058ed4dfcdce64a770f0537ed3feb6f", size = 3331106 },
]

[[package]]
name = "cssselect2"
version = "0.8.0"
source = { registry = "https://pypi.org/simple" }
dependencies = [
    { name = "tinycss2" },
    { name = "webencodings" },
]
sdist = { url = "https://files.pythonhosted.org/packages/9f/86/fd7f58fc498b3166f3a7e8e0cddb6e620fe1da35b02248b1bd59e95dbaaa/cssselect2-0.8.0.tar.gz", hash = "sha256:7674ffb954a3b46162392aee2a3a0aedb2e14ecf99fcc28644900f4e6e3e9d3a", size = 35716 }
wheels = [
    { url = "https://files.pythonhosted.org/packages/0f/e7/aa315e6a749d9b96c2504a1ba0ba031ba2d0517e972ce22682e3fccecb09/cssselect2-0.8.0-py3-none-any.whl", hash = "sha256:46fc70ebc41ced7a32cd42d58b1884d72ade23d21e5a4eaaf022401c13f0e76e", size = 15454 },
]

[[package]]
name = "defusedxml"
version = "0.7.1"
source = { registry = "https://pypi.org/simple" }
sdist = { url = "https://files.pythonhosted.org/packages/0f/d5/c66da9b79e5bdb124974bfe172b4daf3c984ebd9c2a06e2b8a4dc7331c72/defusedxml-0.7.1.tar.gz", hash = "sha256:1bb3032db185915b62d7c6209c5a8792be6a32ab2fedacc84e01b52c51aa3e69", size = 75520 }
wheels = [
    { url = "https://files.pythonhosted.org/packages/07/6c/aa3f2f849e01cb6a001cd8554a88d4c77c5c1a31c95bdf1cf9301e6d9ef4/defusedxml-0.7.1-py2.py3-none-any.whl", hash = "sha256:a352e7e428770286cc899e2542b6cdaedb2b4953ff269a210103ec58f6198a61", size = 25604 },
]

[[package]]
name = "deprecated"
version = "1.2.18"
source = { registry = "https://pypi.org/simple" }
dependencies = [
    { name = "wrapt" },
]
sdist = { url = "https://files.pythonhosted.org/packages/98/97/06afe62762c9a8a86af0cfb7bfdab22a43ad17138b07af5b1a58442690a2/deprecated-1.2.18.tar.gz", hash = "sha256:422b6f6d859da6f2ef57857761bfb392480502a64c3028ca9bbe86085d72115d", size = 2928744 }
wheels = [
    { url = "https://files.pythonhosted.org/packages/6e/c6/ac0b6c1e2d138f1002bcf799d330bd6d85084fece321e662a14223794041/Deprecated-1.2.18-py2.py3-none-any.whl", hash = "sha256:bd5011788200372a32418f888e326a09ff80d0214bd961147cfed01b5c018eec", size = 9998 },
]

[[package]]
name = "distlib"
version = "0.3.9"
source = { registry = "https://pypi.org/simple" }
sdist = { url = "https://files.pythonhosted.org/packages/0d/dd/1bec4c5ddb504ca60fc29472f3d27e8d4da1257a854e1d96742f15c1d02d/distlib-0.3.9.tar.gz", hash = "sha256:a60f20dea646b8a33f3e7772f74dc0b2d0772d2837ee1342a00645c81edf9403", size = 613923 }
wheels = [
    { url = "https://files.pythonhosted.org/packages/91/a1/cf2472db20f7ce4a6be1253a81cfdf85ad9c7885ffbed7047fb72c24cf87/distlib-0.3.9-py2.py3-none-any.whl", hash = "sha256:47f8c22fd27c27e25a65601af709b38e4f0a45ea4fc2e710f65755fa8caaaf87", size = 468973 },
]

[[package]]
name = "exceptiongroup"
version = "1.3.0"
source = { registry = "https://pypi.org/simple" }
dependencies = [
    { name = "typing-extensions", marker = "python_full_version < '3.11'" },
]
sdist = { url = "https://files.pythonhosted.org/packages/0b/9f/a65090624ecf468cdca03533906e7c69ed7588582240cfe7cc9e770b50eb/exceptiongroup-1.3.0.tar.gz", hash = "sha256:b241f5885f560bc56a59ee63ca4c6a8bfa46ae4ad651af316d4e81817bb9fd88", size = 29749 }
wheels = [
    { url = "https://files.pythonhosted.org/packages/36/f4/c6e662dade71f56cd2f3735141b265c3c79293c109549c1e6933b0651ffc/exceptiongroup-1.3.0-py3-none-any.whl", hash = "sha256:4d111e6e0c13d0644cad6ddaa7ed0261a0b36971f6d23e7ec9b4b9097da78a10", size = 16674 },
]

[[package]]
name = "filelock"
version = "3.18.0"
source = { registry = "https://pypi.org/simple" }
sdist = { url = "https://files.pythonhosted.org/packages/0a/10/c23352565a6544bdc5353e0b15fc1c563352101f30e24bf500207a54df9a/filelock-3.18.0.tar.gz", hash = "sha256:adbc88eabb99d2fec8c9c1b229b171f18afa655400173ddc653d5d01501fb9f2", size = 18075 }
wheels = [
    { url = "https://files.pythonhosted.org/packages/4d/36/2a115987e2d8c300a974597416d9de88f2444426de9571f4b59b2cca3acc/filelock-3.18.0-py3-none-any.whl", hash = "sha256:c401f4f8377c4464e6db25fff06205fd89bdd83b65eb0488ed1b160f780e21de", size = 16215 },
]

[[package]]
name = "fixedint"
version = "0.1.6"
source = { registry = "https://pypi.org/simple" }
sdist = { url = "https://files.pythonhosted.org/packages/32/c6/b1b9b3f69915d51909ef6ebe6352e286ec3d6f2077278af83ec6e3cc569c/fixedint-0.1.6.tar.gz", hash = "sha256:703005d090499d41ce7ce2ee7eae8f7a5589a81acdc6b79f1728a56495f2c799", size = 12750 }
wheels = [
    { url = "https://files.pythonhosted.org/packages/c8/6d/8f5307d26ce700a89e5a67d1e1ad15eff977211f9ed3ae90d7b0d67f4e66/fixedint-0.1.6-py3-none-any.whl", hash = "sha256:b8cf9f913735d2904deadda7a6daa9f57100599da1de57a7448ea1be75ae8c9c", size = 12702 },
]

[[package]]
name = "ghp-import"
version = "2.1.0"
source = { registry = "https://pypi.org/simple" }
dependencies = [
    { name = "python-dateutil" },
]
sdist = { url = "https://files.pythonhosted.org/packages/d9/29/d40217cbe2f6b1359e00c6c307bb3fc876ba74068cbab3dde77f03ca0dc4/ghp-import-2.1.0.tar.gz", hash = "sha256:9c535c4c61193c2df8871222567d7fd7e5014d835f97dc7b7439069e2413d343", size = 10943 }
wheels = [
    { url = "https://files.pythonhosted.org/packages/f7/ec/67fbef5d497f86283db54c22eec6f6140243aae73265799baaaa19cd17fb/ghp_import-2.1.0-py3-none-any.whl", hash = "sha256:8337dd7b50877f163d4c0289bc1f1c7f127550241988d568c1db512c4324a619", size = 11034 },
]

[[package]]
name = "griffe"
version = "1.7.3"
source = { registry = "https://pypi.org/simple" }
dependencies = [
    { name = "colorama" },
]
sdist = { url = "https://files.pythonhosted.org/packages/a9/3e/5aa9a61f7c3c47b0b52a1d930302992229d191bf4bc76447b324b731510a/griffe-1.7.3.tar.gz", hash = "sha256:52ee893c6a3a968b639ace8015bec9d36594961e156e23315c8e8e51401fa50b", size = 395137 }
wheels = [
    { url = "https://files.pythonhosted.org/packages/58/c6/5c20af38c2a57c15d87f7f38bee77d63c1d2a3689f74fefaf35915dd12b2/griffe-1.7.3-py3-none-any.whl", hash = "sha256:c6b3ee30c2f0f17f30bcdef5068d6ab7a2a4f1b8bf1a3e74b56fffd21e1c5f75", size = 129303 },
]

[[package]]
name = "h11"
version = "0.16.0"
source = { registry = "https://pypi.org/simple" }
sdist = { url = "https://files.pythonhosted.org/packages/01/ee/02a2c011bdab74c6fb3c75474d40b3052059d95df7e73351460c8588d963/h11-0.16.0.tar.gz", hash = "sha256:4e35b956cf45792e4caa5885e69fba00bdbc6ffafbfa020300e549b208ee5ff1", size = 101250 }
wheels = [
    { url = "https://files.pythonhosted.org/packages/04/4b/29cac41a4d98d144bf5f6d33995617b185d14b22401f75ca86f384e87ff1/h11-0.16.0-py3-none-any.whl", hash = "sha256:63cf8bbe7522de3bf65932fda1d9c2772064ffb3dae62d55932da54b31cb6c86", size = 37515 },
]

[[package]]
name = "httpcore"
version = "1.0.9"
source = { registry = "https://pypi.org/simple" }
dependencies = [
    { name = "certifi" },
    { name = "h11" },
]
sdist = { url = "https://files.pythonhosted.org/packages/06/94/82699a10bca87a5556c9c59b5963f2d039dbd239f25bc2a63907a05a14cb/httpcore-1.0.9.tar.gz", hash = "sha256:6e34463af53fd2ab5d807f399a9b45ea31c3dfa2276f15a2c3f00afff6e176e8", size = 85484 }
wheels = [
    { url = "https://files.pythonhosted.org/packages/7e/f5/f66802a942d491edb555dd61e3a9961140fd64c90bce1eafd741609d334d/httpcore-1.0.9-py3-none-any.whl", hash = "sha256:2d400746a40668fc9dec9810239072b40b4484b640a8c38fd654a024c7a1bf55", size = 78784 },
]

[[package]]
name = "httpx"
version = "0.28.1"
source = { registry = "https://pypi.org/simple" }
dependencies = [
    { name = "anyio" },
    { name = "certifi" },
    { name = "httpcore" },
    { name = "idna" },
]
sdist = { url = "https://files.pythonhosted.org/packages/b1/df/48c586a5fe32a0f01324ee087459e112ebb7224f646c0b5023f5e79e9956/httpx-0.28.1.tar.gz", hash = "sha256:75e98c5f16b0f35b567856f597f06ff2270a374470a5c2392242528e3e3e42fc", size = 141406 }
wheels = [
    { url = "https://files.pythonhosted.org/packages/2a/39/e50c7c3a983047577ee07d2a9e53faf5a69493943ec3f6a384bdc792deb2/httpx-0.28.1-py3-none-any.whl", hash = "sha256:d909fcccc110f8c7faf814ca82a9a4d816bc5a6dbfea25d6591d6985b8ba59ad", size = 73517 },
]

[[package]]
name = "identify"
version = "2.6.12"
source = { registry = "https://pypi.org/simple" }
sdist = { url = "https://files.pythonhosted.org/packages/a2/88/d193a27416618628a5eea64e3223acd800b40749a96ffb322a9b55a49ed1/identify-2.6.12.tar.gz", hash = "sha256:d8de45749f1efb108badef65ee8386f0f7bb19a7f26185f74de6367bffbaf0e6", size = 99254 }
wheels = [
    { url = "https://files.pythonhosted.org/packages/7a/cd/18f8da995b658420625f7ef13f037be53ae04ec5ad33f9b718240dcfd48c/identify-2.6.12-py2.py3-none-any.whl", hash = "sha256:ad9672d5a72e0d2ff7c5c8809b62dfa60458626352fb0eb7b55e69bdc45334a2", size = 99145 },
]

[[package]]
name = "idna"
version = "3.10"
source = { registry = "https://pypi.org/simple" }
sdist = { url = "https://files.pythonhosted.org/packages/f1/70/7703c29685631f5a7590aa73f1f1d3fa9a380e654b86af429e0934a32f7d/idna-3.10.tar.gz", hash = "sha256:12f65c9b470abda6dc35cf8e63cc574b1c52b11df2c86030af0ac09b01b13ea9", size = 190490 }
wheels = [
    { url = "https://files.pythonhosted.org/packages/76/c6/c88e154df9c4e1a2a66ccf0005a88dfb2650c1dffb6f5ce603dfbd452ce3/idna-3.10-py3-none-any.whl", hash = "sha256:946d195a0d259cbba61165e88e65941f16e9b36ea6ddb97f00452bae8b1287d3", size = 70442 },
]

[[package]]
name = "importlib-metadata"
version = "8.6.1"
source = { registry = "https://pypi.org/simple" }
dependencies = [
    { name = "zipp" },
]
sdist = { url = "https://files.pythonhosted.org/packages/33/08/c1395a292bb23fd03bdf572a1357c5a733d3eecbab877641ceacab23db6e/importlib_metadata-8.6.1.tar.gz", hash = "sha256:310b41d755445d74569f993ccfc22838295d9fe005425094fad953d7f15c8580", size = 55767 }
wheels = [
    { url = "https://files.pythonhosted.org/packages/79/9d/0fb148dc4d6fa4a7dd1d8378168d9b4cd8d4560a6fbf6f0121c5fc34eb68/importlib_metadata-8.6.1-py3-none-any.whl", hash = "sha256:02a89390c1e15fdfdc0d7c6b25cb3e62650d0494005c97d6f148bf5b9787525e", size = 26971 },
]

[[package]]
name = "inflection"
version = "0.5.1"
source = { registry = "https://pypi.org/simple" }
sdist = { url = "https://files.pythonhosted.org/packages/e1/7e/691d061b7329bc8d54edbf0ec22fbfb2afe61facb681f9aaa9bff7a27d04/inflection-0.5.1.tar.gz", hash = "sha256:1a29730d366e996aaacffb2f1f1cb9593dc38e2ddd30c91250c6dde09ea9b417", size = 15091 }
wheels = [
    { url = "https://files.pythonhosted.org/packages/59/91/aa6bde563e0085a02a435aa99b49ef75b0a4b062635e606dab23ce18d720/inflection-0.5.1-py2.py3-none-any.whl", hash = "sha256:f38b2b640938a4f35ade69ac3d053042959b62a0f1076a5bbaa1b9526605a8a2", size = 9454 },
]

[[package]]
name = "iniconfig"
version = "2.1.0"
source = { registry = "https://pypi.org/simple" }
sdist = { url = "https://files.pythonhosted.org/packages/f2/97/ebf4da567aa6827c909642694d71c9fcf53e5b504f2d96afea02718862f3/iniconfig-2.1.0.tar.gz", hash = "sha256:3abbd2e30b36733fee78f9c7f7308f2d0050e88f0087fd25c2645f63c773e1c7", size = 4793 }
wheels = [
    { url = "https://files.pythonhosted.org/packages/2c/e1/e6716421ea10d38022b952c159d5161ca1193197fb744506875fbb87ea7b/iniconfig-2.1.0-py3-none-any.whl", hash = "sha256:9deba5723312380e77435581c6bf4935c94cbfab9b1ed33ef8d238ea168eb760", size = 6050 },
]

[[package]]
name = "isodate"
version = "0.7.2"
source = { registry = "https://pypi.org/simple" }
sdist = { url = "https://files.pythonhosted.org/packages/54/4d/e940025e2ce31a8ce1202635910747e5a87cc3a6a6bb2d00973375014749/isodate-0.7.2.tar.gz", hash = "sha256:4cd1aa0f43ca76f4a6c6c0292a85f40b35ec2e43e315b59f06e6d32171a953e6", size = 29705 }
wheels = [
    { url = "https://files.pythonhosted.org/packages/15/aa/0aca39a37d3c7eb941ba736ede56d689e7be91cab5d9ca846bde3999eba6/isodate-0.7.2-py3-none-any.whl", hash = "sha256:28009937d8031054830160fce6d409ed342816b543597cece116d966c6d99e15", size = 22320 },
]

[[package]]
name = "jinja2"
version = "3.1.6"
source = { registry = "https://pypi.org/simple" }
dependencies = [
    { name = "markupsafe" },
]
sdist = { url = "https://files.pythonhosted.org/packages/df/bf/f7da0350254c0ed7c72f3e33cef02e048281fec7ecec5f032d4aac52226b/jinja2-3.1.6.tar.gz", hash = "sha256:0137fb05990d35f1275a587e9aee6d56da821fc83491a0fb838183be43f66d6d", size = 245115 }
wheels = [
    { url = "https://files.pythonhosted.org/packages/62/a1/3d680cbfd5f4b8f15abc1d571870c5fc3e594bb582bc3b64ea099db13e56/jinja2-3.1.6-py3-none-any.whl", hash = "sha256:85ece4451f492d0c13c5dd7c13a64681a86afae63a5f347908daf103ce6d2f67", size = 134899 },
]

[[package]]
name = "markdown"
version = "3.8.2"
source = { registry = "https://pypi.org/simple" }
sdist = { url = "https://files.pythonhosted.org/packages/d7/c2/4ab49206c17f75cb08d6311171f2d65798988db4360c4d1485bd0eedd67c/markdown-3.8.2.tar.gz", hash = "sha256:247b9a70dd12e27f67431ce62523e675b866d254f900c4fe75ce3dda62237c45", size = 362071 }
wheels = [
    { url = "https://files.pythonhosted.org/packages/96/2b/34cc11786bc00d0f04d0f5fdc3a2b1ae0b6239eef72d3d345805f9ad92a1/markdown-3.8.2-py3-none-any.whl", hash = "sha256:5c83764dbd4e00bdd94d85a19b8d55ccca20fe35b2e678a1422b380324dd5f24", size = 106827 },
]

[[package]]
name = "markdown-it-py"
version = "3.0.0"
source = { registry = "https://pypi.org/simple" }
dependencies = [
    { name = "mdurl" },
]
sdist = { url = "https://files.pythonhosted.org/packages/38/71/3b932df36c1a044d397a1f92d1cf91ee0a503d91e470cbd670aa66b07ed0/markdown-it-py-3.0.0.tar.gz", hash = "sha256:e3f60a94fa066dc52ec76661e37c851cb232d92f9886b15cb560aaada2df8feb", size = 74596 }
wheels = [
    { url = "https://files.pythonhosted.org/packages/42/d7/1ec15b46af6af88f19b8e5ffea08fa375d433c998b8a7639e76935c14f1f/markdown_it_py-3.0.0-py3-none-any.whl", hash = "sha256:355216845c60bd96232cd8d8c40e8f9765cc86f46880e43a8fd22dc1a1a8cab1", size = 87528 },
]

[[package]]
name = "markupsafe"
version = "3.0.2"
source = { registry = "https://pypi.org/simple" }
sdist = { url = "https://files.pythonhosted.org/packages/b2/97/5d42485e71dfc078108a86d6de8fa46db44a1a9295e89c5d6d4a06e23a62/markupsafe-3.0.2.tar.gz", hash = "sha256:ee55d3edf80167e48ea11a923c7386f4669df67d7994554387f84e7d8b0a2bf0", size = 20537 }
wheels = [
    { url = "https://files.pythonhosted.org/packages/04/90/d08277ce111dd22f77149fd1a5d4653eeb3b3eaacbdfcbae5afb2600eebd/MarkupSafe-3.0.2-cp310-cp310-macosx_10_9_universal2.whl", hash = "sha256:7e94c425039cde14257288fd61dcfb01963e658efbc0ff54f5306b06054700f8", size = 14357 },
    { url = "https://files.pythonhosted.org/packages/04/e1/6e2194baeae0bca1fae6629dc0cbbb968d4d941469cbab11a3872edff374/MarkupSafe-3.0.2-cp310-cp310-macosx_11_0_arm64.whl", hash = "sha256:9e2d922824181480953426608b81967de705c3cef4d1af983af849d7bd619158", size = 12393 },
    { url = "https://files.pythonhosted.org/packages/1d/69/35fa85a8ece0a437493dc61ce0bb6d459dcba482c34197e3efc829aa357f/MarkupSafe-3.0.2-cp310-cp310-manylinux_2_17_aarch64.manylinux2014_aarch64.whl", hash = "sha256:38a9ef736c01fccdd6600705b09dc574584b89bea478200c5fbf112a6b0d5579", size = 21732 },
    { url = "https://files.pythonhosted.org/packages/22/35/137da042dfb4720b638d2937c38a9c2df83fe32d20e8c8f3185dbfef05f7/MarkupSafe-3.0.2-cp310-cp310-manylinux_2_17_x86_64.manylinux2014_x86_64.whl", hash = "sha256:bbcb445fa71794da8f178f0f6d66789a28d7319071af7a496d4d507ed566270d", size = 20866 },
    { url = "https://files.pythonhosted.org/packages/29/28/6d029a903727a1b62edb51863232152fd335d602def598dade38996887f0/MarkupSafe-3.0.2-cp310-cp310-manylinux_2_5_i686.manylinux1_i686.manylinux_2_17_i686.manylinux2014_i686.whl", hash = "sha256:57cb5a3cf367aeb1d316576250f65edec5bb3be939e9247ae594b4bcbc317dfb", size = 20964 },
    { url = "https://files.pythonhosted.org/packages/cc/cd/07438f95f83e8bc028279909d9c9bd39e24149b0d60053a97b2bc4f8aa51/MarkupSafe-3.0.2-cp310-cp310-musllinux_1_2_aarch64.whl", hash = "sha256:3809ede931876f5b2ec92eef964286840ed3540dadf803dd570c3b7e13141a3b", size = 21977 },
    { url = "https://files.pythonhosted.org/packages/29/01/84b57395b4cc062f9c4c55ce0df7d3108ca32397299d9df00fedd9117d3d/MarkupSafe-3.0.2-cp310-cp310-musllinux_1_2_i686.whl", hash = "sha256:e07c3764494e3776c602c1e78e298937c3315ccc9043ead7e685b7f2b8d47b3c", size = 21366 },
    { url = "https://files.pythonhosted.org/packages/bd/6e/61ebf08d8940553afff20d1fb1ba7294b6f8d279df9fd0c0db911b4bbcfd/MarkupSafe-3.0.2-cp310-cp310-musllinux_1_2_x86_64.whl", hash = "sha256:b424c77b206d63d500bcb69fa55ed8d0e6a3774056bdc4839fc9298a7edca171", size = 21091 },
    { url = "https://files.pythonhosted.org/packages/11/23/ffbf53694e8c94ebd1e7e491de185124277964344733c45481f32ede2499/MarkupSafe-3.0.2-cp310-cp310-win32.whl", hash = "sha256:fcabf5ff6eea076f859677f5f0b6b5c1a51e70a376b0579e0eadef8db48c6b50", size = 15065 },
    { url = "https://files.pythonhosted.org/packages/44/06/e7175d06dd6e9172d4a69a72592cb3f7a996a9c396eee29082826449bbc3/MarkupSafe-3.0.2-cp310-cp310-win_amd64.whl", hash = "sha256:6af100e168aa82a50e186c82875a5893c5597a0c1ccdb0d8b40240b1f28b969a", size = 15514 },
    { url = "https://files.pythonhosted.org/packages/6b/28/bbf83e3f76936960b850435576dd5e67034e200469571be53f69174a2dfd/MarkupSafe-3.0.2-cp311-cp311-macosx_10_9_universal2.whl", hash = "sha256:9025b4018f3a1314059769c7bf15441064b2207cb3f065e6ea1e7359cb46db9d", size = 14353 },
    { url = "https://files.pythonhosted.org/packages/6c/30/316d194b093cde57d448a4c3209f22e3046c5bb2fb0820b118292b334be7/MarkupSafe-3.0.2-cp311-cp311-macosx_11_0_arm64.whl", hash = "sha256:93335ca3812df2f366e80509ae119189886b0f3c2b81325d39efdb84a1e2ae93", size = 12392 },
    { url = "https://files.pythonhosted.org/packages/f2/96/9cdafba8445d3a53cae530aaf83c38ec64c4d5427d975c974084af5bc5d2/MarkupSafe-3.0.2-cp311-cp311-manylinux_2_17_aarch64.manylinux2014_aarch64.whl", hash = "sha256:2cb8438c3cbb25e220c2ab33bb226559e7afb3baec11c4f218ffa7308603c832", size = 23984 },
    { url = "https://files.pythonhosted.org/packages/f1/a4/aefb044a2cd8d7334c8a47d3fb2c9f328ac48cb349468cc31c20b539305f/MarkupSafe-3.0.2-cp311-cp311-manylinux_2_17_x86_64.manylinux2014_x86_64.whl", hash = "sha256:a123e330ef0853c6e822384873bef7507557d8e4a082961e1defa947aa59ba84", size = 23120 },
    { url = "https://files.pythonhosted.org/packages/8d/21/5e4851379f88f3fad1de30361db501300d4f07bcad047d3cb0449fc51f8c/MarkupSafe-3.0.2-cp311-cp311-manylinux_2_5_i686.manylinux1_i686.manylinux_2_17_i686.manylinux2014_i686.whl", hash = "sha256:1e084f686b92e5b83186b07e8a17fc09e38fff551f3602b249881fec658d3eca", size = 23032 },
    { url = "https://files.pythonhosted.org/packages/00/7b/e92c64e079b2d0d7ddf69899c98842f3f9a60a1ae72657c89ce2655c999d/MarkupSafe-3.0.2-cp311-cp311-musllinux_1_2_aarch64.whl", hash = "sha256:d8213e09c917a951de9d09ecee036d5c7d36cb6cb7dbaece4c71a60d79fb9798", size = 24057 },
    { url = "https://files.pythonhosted.org/packages/f9/ac/46f960ca323037caa0a10662ef97d0a4728e890334fc156b9f9e52bcc4ca/MarkupSafe-3.0.2-cp311-cp311-musllinux_1_2_i686.whl", hash = "sha256:5b02fb34468b6aaa40dfc198d813a641e3a63b98c2b05a16b9f80b7ec314185e", size = 23359 },
    { url = "https://files.pythonhosted.org/packages/69/84/83439e16197337b8b14b6a5b9c2105fff81d42c2a7c5b58ac7b62ee2c3b1/MarkupSafe-3.0.2-cp311-cp311-musllinux_1_2_x86_64.whl", hash = "sha256:0bff5e0ae4ef2e1ae4fdf2dfd5b76c75e5c2fa4132d05fc1b0dabcd20c7e28c4", size = 23306 },
    { url = "https://files.pythonhosted.org/packages/9a/34/a15aa69f01e2181ed8d2b685c0d2f6655d5cca2c4db0ddea775e631918cd/MarkupSafe-3.0.2-cp311-cp311-win32.whl", hash = "sha256:6c89876f41da747c8d3677a2b540fb32ef5715f97b66eeb0c6b66f5e3ef6f59d", size = 15094 },
    { url = "https://files.pythonhosted.org/packages/da/b8/3a3bd761922d416f3dc5d00bfbed11f66b1ab89a0c2b6e887240a30b0f6b/MarkupSafe-3.0.2-cp311-cp311-win_amd64.whl", hash = "sha256:70a87b411535ccad5ef2f1df5136506a10775d267e197e4cf531ced10537bd6b", size = 15521 },
    { url = "https://files.pythonhosted.org/packages/22/09/d1f21434c97fc42f09d290cbb6350d44eb12f09cc62c9476effdb33a18aa/MarkupSafe-3.0.2-cp312-cp312-macosx_10_13_universal2.whl", hash = "sha256:9778bd8ab0a994ebf6f84c2b949e65736d5575320a17ae8984a77fab08db94cf", size = 14274 },
    { url = "https://files.pythonhosted.org/packages/6b/b0/18f76bba336fa5aecf79d45dcd6c806c280ec44538b3c13671d49099fdd0/MarkupSafe-3.0.2-cp312-cp312-macosx_11_0_arm64.whl", hash = "sha256:846ade7b71e3536c4e56b386c2a47adf5741d2d8b94ec9dc3e92e5e1ee1e2225", size = 12348 },
    { url = "https://files.pythonhosted.org/packages/e0/25/dd5c0f6ac1311e9b40f4af06c78efde0f3b5cbf02502f8ef9501294c425b/MarkupSafe-3.0.2-cp312-cp312-manylinux_2_17_aarch64.manylinux2014_aarch64.whl", hash = "sha256:1c99d261bd2d5f6b59325c92c73df481e05e57f19837bdca8413b9eac4bd8028", size = 24149 },
    { url = "https://files.pythonhosted.org/packages/f3/f0/89e7aadfb3749d0f52234a0c8c7867877876e0a20b60e2188e9850794c17/MarkupSafe-3.0.2-cp312-cp312-manylinux_2_17_x86_64.manylinux2014_x86_64.whl", hash = "sha256:e17c96c14e19278594aa4841ec148115f9c7615a47382ecb6b82bd8fea3ab0c8", size = 23118 },
    { url = "https://files.pythonhosted.org/packages/d5/da/f2eeb64c723f5e3777bc081da884b414671982008c47dcc1873d81f625b6/MarkupSafe-3.0.2-cp312-cp312-manylinux_2_5_i686.manylinux1_i686.manylinux_2_17_i686.manylinux2014_i686.whl", hash = "sha256:88416bd1e65dcea10bc7569faacb2c20ce071dd1f87539ca2ab364bf6231393c", size = 22993 },
    { url = "https://files.pythonhosted.org/packages/da/0e/1f32af846df486dce7c227fe0f2398dc7e2e51d4a370508281f3c1c5cddc/MarkupSafe-3.0.2-cp312-cp312-musllinux_1_2_aarch64.whl", hash = "sha256:2181e67807fc2fa785d0592dc2d6206c019b9502410671cc905d132a92866557", size = 24178 },
    { url = "https://files.pythonhosted.org/packages/c4/f6/bb3ca0532de8086cbff5f06d137064c8410d10779c4c127e0e47d17c0b71/MarkupSafe-3.0.2-cp312-cp312-musllinux_1_2_i686.whl", hash = "sha256:52305740fe773d09cffb16f8ed0427942901f00adedac82ec8b67752f58a1b22", size = 23319 },
    { url = "https://files.pythonhosted.org/packages/a2/82/8be4c96ffee03c5b4a034e60a31294daf481e12c7c43ab8e34a1453ee48b/MarkupSafe-3.0.2-cp312-cp312-musllinux_1_2_x86_64.whl", hash = "sha256:ad10d3ded218f1039f11a75f8091880239651b52e9bb592ca27de44eed242a48", size = 23352 },
    { url = "https://files.pythonhosted.org/packages/51/ae/97827349d3fcffee7e184bdf7f41cd6b88d9919c80f0263ba7acd1bbcb18/MarkupSafe-3.0.2-cp312-cp312-win32.whl", hash = "sha256:0f4ca02bea9a23221c0182836703cbf8930c5e9454bacce27e767509fa286a30", size = 15097 },
    { url = "https://files.pythonhosted.org/packages/c1/80/a61f99dc3a936413c3ee4e1eecac96c0da5ed07ad56fd975f1a9da5bc630/MarkupSafe-3.0.2-cp312-cp312-win_amd64.whl", hash = "sha256:8e06879fc22a25ca47312fbe7c8264eb0b662f6db27cb2d3bbbc74b1df4b9b87", size = 15601 },
    { url = "https://files.pythonhosted.org/packages/83/0e/67eb10a7ecc77a0c2bbe2b0235765b98d164d81600746914bebada795e97/MarkupSafe-3.0.2-cp313-cp313-macosx_10_13_universal2.whl", hash = "sha256:ba9527cdd4c926ed0760bc301f6728ef34d841f405abf9d4f959c478421e4efd", size = 14274 },
    { url = "https://files.pythonhosted.org/packages/2b/6d/9409f3684d3335375d04e5f05744dfe7e9f120062c9857df4ab490a1031a/MarkupSafe-3.0.2-cp313-cp313-macosx_11_0_arm64.whl", hash = "sha256:f8b3d067f2e40fe93e1ccdd6b2e1d16c43140e76f02fb1319a05cf2b79d99430", size = 12352 },
    { url = "https://files.pythonhosted.org/packages/d2/f5/6eadfcd3885ea85fe2a7c128315cc1bb7241e1987443d78c8fe712d03091/MarkupSafe-3.0.2-cp313-cp313-manylinux_2_17_aarch64.manylinux2014_aarch64.whl", hash = "sha256:569511d3b58c8791ab4c2e1285575265991e6d8f8700c7be0e88f86cb0672094", size = 24122 },
    { url = "https://files.pythonhosted.org/packages/0c/91/96cf928db8236f1bfab6ce15ad070dfdd02ed88261c2afafd4b43575e9e9/MarkupSafe-3.0.2-cp313-cp313-manylinux_2_17_x86_64.manylinux2014_x86_64.whl", hash = "sha256:15ab75ef81add55874e7ab7055e9c397312385bd9ced94920f2802310c930396", size = 23085 },
    { url = "https://files.pythonhosted.org/packages/c2/cf/c9d56af24d56ea04daae7ac0940232d31d5a8354f2b457c6d856b2057d69/MarkupSafe-3.0.2-cp313-cp313-manylinux_2_5_i686.manylinux1_i686.manylinux_2_17_i686.manylinux2014_i686.whl", hash = "sha256:f3818cb119498c0678015754eba762e0d61e5b52d34c8b13d770f0719f7b1d79", size = 22978 },
    { url = "https://files.pythonhosted.org/packages/2a/9f/8619835cd6a711d6272d62abb78c033bda638fdc54c4e7f4272cf1c0962b/MarkupSafe-3.0.2-cp313-cp313-musllinux_1_2_aarch64.whl", hash = "sha256:cdb82a876c47801bb54a690c5ae105a46b392ac6099881cdfb9f6e95e4014c6a", size = 24208 },
    { url = "https://files.pythonhosted.org/packages/f9/bf/176950a1792b2cd2102b8ffeb5133e1ed984547b75db47c25a67d3359f77/MarkupSafe-3.0.2-cp313-cp313-musllinux_1_2_i686.whl", hash = "sha256:cabc348d87e913db6ab4aa100f01b08f481097838bdddf7c7a84b7575b7309ca", size = 23357 },
    { url = "https://files.pythonhosted.org/packages/ce/4f/9a02c1d335caabe5c4efb90e1b6e8ee944aa245c1aaaab8e8a618987d816/MarkupSafe-3.0.2-cp313-cp313-musllinux_1_2_x86_64.whl", hash = "sha256:444dcda765c8a838eaae23112db52f1efaf750daddb2d9ca300bcae1039adc5c", size = 23344 },
    { url = "https://files.pythonhosted.org/packages/ee/55/c271b57db36f748f0e04a759ace9f8f759ccf22b4960c270c78a394f58be/MarkupSafe-3.0.2-cp313-cp313-win32.whl", hash = "sha256:bcf3e58998965654fdaff38e58584d8937aa3096ab5354d493c77d1fdd66d7a1", size = 15101 },
    { url = "https://files.pythonhosted.org/packages/29/88/07df22d2dd4df40aba9f3e402e6dc1b8ee86297dddbad4872bd5e7b0094f/MarkupSafe-3.0.2-cp313-cp313-win_amd64.whl", hash = "sha256:e6a2a455bd412959b57a172ce6328d2dd1f01cb2135efda2e4576e8a23fa3b0f", size = 15603 },
    { url = "https://files.pythonhosted.org/packages/62/6a/8b89d24db2d32d433dffcd6a8779159da109842434f1dd2f6e71f32f738c/MarkupSafe-3.0.2-cp313-cp313t-macosx_10_13_universal2.whl", hash = "sha256:b5a6b3ada725cea8a5e634536b1b01c30bcdcd7f9c6fff4151548d5bf6b3a36c", size = 14510 },
    { url = "https://files.pythonhosted.org/packages/7a/06/a10f955f70a2e5a9bf78d11a161029d278eeacbd35ef806c3fd17b13060d/MarkupSafe-3.0.2-cp313-cp313t-macosx_11_0_arm64.whl", hash = "sha256:a904af0a6162c73e3edcb969eeeb53a63ceeb5d8cf642fade7d39e7963a22ddb", size = 12486 },
    { url = "https://files.pythonhosted.org/packages/34/cf/65d4a571869a1a9078198ca28f39fba5fbb910f952f9dbc5220afff9f5e6/MarkupSafe-3.0.2-cp313-cp313t-manylinux_2_17_aarch64.manylinux2014_aarch64.whl", hash = "sha256:4aa4e5faecf353ed117801a068ebab7b7e09ffb6e1d5e412dc852e0da018126c", size = 25480 },
    { url = "https://files.pythonhosted.org/packages/0c/e3/90e9651924c430b885468b56b3d597cabf6d72be4b24a0acd1fa0e12af67/MarkupSafe-3.0.2-cp313-cp313t-manylinux_2_17_x86_64.manylinux2014_x86_64.whl", hash = "sha256:c0ef13eaeee5b615fb07c9a7dadb38eac06a0608b41570d8ade51c56539e509d", size = 23914 },
    { url = "https://files.pythonhosted.org/packages/66/8c/6c7cf61f95d63bb866db39085150df1f2a5bd3335298f14a66b48e92659c/MarkupSafe-3.0.2-cp313-cp313t-manylinux_2_5_i686.manylinux1_i686.manylinux_2_17_i686.manylinux2014_i686.whl", hash = "sha256:d16a81a06776313e817c951135cf7340a3e91e8c1ff2fac444cfd75fffa04afe", size = 23796 },
    { url = "https://files.pythonhosted.org/packages/bb/35/cbe9238ec3f47ac9a7c8b3df7a808e7cb50fe149dc7039f5f454b3fba218/MarkupSafe-3.0.2-cp313-cp313t-musllinux_1_2_aarch64.whl", hash = "sha256:6381026f158fdb7c72a168278597a5e3a5222e83ea18f543112b2662a9b699c5", size = 25473 },
    { url = "https://files.pythonhosted.org/packages/e6/32/7621a4382488aa283cc05e8984a9c219abad3bca087be9ec77e89939ded9/MarkupSafe-3.0.2-cp313-cp313t-musllinux_1_2_i686.whl", hash = "sha256:3d79d162e7be8f996986c064d1c7c817f6df3a77fe3d6859f6f9e7be4b8c213a", size = 24114 },
    { url = "https://files.pythonhosted.org/packages/0d/80/0985960e4b89922cb5a0bac0ed39c5b96cbc1a536a99f30e8c220a996ed9/MarkupSafe-3.0.2-cp313-cp313t-musllinux_1_2_x86_64.whl", hash = "sha256:131a3c7689c85f5ad20f9f6fb1b866f402c445b220c19fe4308c0b147ccd2ad9", size = 24098 },
    { url = "https://files.pythonhosted.org/packages/82/78/fedb03c7d5380df2427038ec8d973587e90561b2d90cd472ce9254cf348b/MarkupSafe-3.0.2-cp313-cp313t-win32.whl", hash = "sha256:ba8062ed2cf21c07a9e295d5b8a2a5ce678b913b45fdf68c32d95d6c1291e0b6", size = 15208 },
    { url = "https://files.pythonhosted.org/packages/4f/65/6079a46068dfceaeabb5dcad6d674f5f5c61a6fa5673746f42a9f4c233b3/MarkupSafe-3.0.2-cp313-cp313t-win_amd64.whl", hash = "sha256:e444a31f8db13eb18ada366ab3cf45fd4b31e4db1236a4448f68778c1d1a5a2f", size = 15739 },
]

[[package]]
name = "mdurl"
version = "0.1.2"
source = { registry = "https://pypi.org/simple" }
sdist = { url = "https://files.pythonhosted.org/packages/d6/54/cfe61301667036ec958cb99bd3efefba235e65cdeb9c84d24a8293ba1d90/mdurl-0.1.2.tar.gz", hash = "sha256:bb413d29f5eea38f31dd4754dd7377d4465116fb207585f97bf925588687c1ba", size = 8729 }
wheels = [
    { url = "https://files.pythonhosted.org/packages/b3/38/89ba8ad64ae25be8de66a6d463314cf1eb366222074cfda9ee839c56a4b4/mdurl-0.1.2-py3-none-any.whl", hash = "sha256:84008a41e51615a49fc9966191ff91509e3c40b939176e643fd50a5c2196b8f8", size = 9979 },
]

[[package]]
name = "mergedeep"
version = "1.3.4"
source = { registry = "https://pypi.org/simple" }
sdist = { url = "https://files.pythonhosted.org/packages/3a/41/580bb4006e3ed0361b8151a01d324fb03f420815446c7def45d02f74c270/mergedeep-1.3.4.tar.gz", hash = "sha256:0096d52e9dad9939c3d975a774666af186eda617e6ca84df4c94dec30004f2a8", size = 4661 }
wheels = [
    { url = "https://files.pythonhosted.org/packages/2c/19/04f9b178c2d8a15b076c8b5140708fa6ffc5601fb6f1e975537072df5b2a/mergedeep-1.3.4-py3-none-any.whl", hash = "sha256:70775750742b25c0d8f36c55aed03d24c3384d17c951b3175d898bd778ef0307", size = 6354 },
]

[[package]]
name = "mkdocs"
version = "1.6.1"
source = { registry = "https://pypi.org/simple" }
dependencies = [
    { name = "click" },
    { name = "colorama", marker = "sys_platform == 'win32'" },
    { name = "ghp-import" },
    { name = "jinja2" },
    { name = "markdown" },
    { name = "markupsafe" },
    { name = "mergedeep" },
    { name = "mkdocs-get-deps" },
    { name = "packaging" },
    { name = "pathspec" },
    { name = "pyyaml" },
    { name = "pyyaml-env-tag" },
    { name = "watchdog" },
]
sdist = { url = "https://files.pythonhosted.org/packages/bc/c6/bbd4f061bd16b378247f12953ffcb04786a618ce5e904b8c5a01a0309061/mkdocs-1.6.1.tar.gz", hash = "sha256:7b432f01d928c084353ab39c57282f29f92136665bdd6abf7c1ec8d822ef86f2", size = 3889159 }
wheels = [
    { url = "https://files.pythonhosted.org/packages/22/5b/dbc6a8cddc9cfa9c4971d59fb12bb8d42e161b7e7f8cc89e49137c5b279c/mkdocs-1.6.1-py3-none-any.whl", hash = "sha256:db91759624d1647f3f34aa0c3f327dd2601beae39a366d6e064c03468d35c20e", size = 3864451 },
]

[[package]]
name = "mkdocs-autorefs"
version = "1.4.2"
source = { registry = "https://pypi.org/simple" }
dependencies = [
    { name = "markdown" },
    { name = "markupsafe" },
    { name = "mkdocs" },
]
sdist = { url = "https://files.pythonhosted.org/packages/47/0c/c9826f35b99c67fa3a7cddfa094c1a6c43fafde558c309c6e4403e5b37dc/mkdocs_autorefs-1.4.2.tar.gz", hash = "sha256:e2ebe1abd2b67d597ed19378c0fff84d73d1dbce411fce7a7cc6f161888b6749", size = 54961 }
wheels = [
    { url = "https://files.pythonhosted.org/packages/87/dc/fc063b78f4b769d1956319351704e23ebeba1e9e1d6a41b4b602325fd7e4/mkdocs_autorefs-1.4.2-py3-none-any.whl", hash = "sha256:83d6d777b66ec3c372a1aad4ae0cf77c243ba5bcda5bf0c6b8a2c5e7a3d89f13", size = 24969 },
]

[[package]]
name = "mkdocs-click"
version = "0.9.0"
source = { registry = "https://pypi.org/simple" }
dependencies = [
    { name = "click" },
    { name = "markdown" },
]
sdist = { url = "https://files.pythonhosted.org/packages/a1/c7/8c25f3a3b379def41e6d0bb5c4beeab7aa8a394b17e749f498504102cfa5/mkdocs_click-0.9.0.tar.gz", hash = "sha256:6050917628d4740517541422b607404d044117bc31b770c4f9e9e1939a50c908", size = 18720 }
wheels = [
    { url = "https://files.pythonhosted.org/packages/e9/fc/9124ab36e2341e78d8d9c669511bd70f52ea0de8105760c31fabec1f9396/mkdocs_click-0.9.0-py3-none-any.whl", hash = "sha256:5208e828f4f68f63c847c1ef7be48edee9964090390afc8f5b3d4cbe5ea9bbed", size = 15104 },
]

[[package]]
name = "mkdocs-get-deps"
version = "0.2.0"
source = { registry = "https://pypi.org/simple" }
dependencies = [
    { name = "mergedeep" },
    { name = "platformdirs" },
    { name = "pyyaml" },
]
sdist = { url = "https://files.pythonhosted.org/packages/98/f5/ed29cd50067784976f25ed0ed6fcd3c2ce9eb90650aa3b2796ddf7b6870b/mkdocs_get_deps-0.2.0.tar.gz", hash = "sha256:162b3d129c7fad9b19abfdcb9c1458a651628e4b1dea628ac68790fb3061c60c", size = 10239 }
wheels = [
    { url = "https://files.pythonhosted.org/packages/9f/d4/029f984e8d3f3b6b726bd33cafc473b75e9e44c0f7e80a5b29abc466bdea/mkdocs_get_deps-0.2.0-py3-none-any.whl", hash = "sha256:2bf11d0b133e77a0dd036abeeb06dec8775e46efa526dc70667d8863eefc6134", size = 9521 },
]

[[package]]
name = "mkdocs-material"
version = "9.6.15"
source = { registry = "https://pypi.org/simple" }
dependencies = [
    { name = "babel" },
    { name = "backrefs" },
    { name = "colorama" },
    { name = "jinja2" },
    { name = "markdown" },
    { name = "mkdocs" },
    { name = "mkdocs-material-extensions" },
    { name = "paginate" },
    { name = "pygments" },
    { name = "pymdown-extensions" },
    { name = "requests" },
]
sdist = { url = "https://files.pythonhosted.org/packages/95/c1/f804ba2db2ddc2183e900befe7dad64339a34fa935034e1ab405289d0a97/mkdocs_material-9.6.15.tar.gz", hash = "sha256:64adf8fa8dba1a17905b6aee1894a5aafd966d4aeb44a11088519b0f5ca4f1b5", size = 3951836 }
wheels = [
    { url = "https://files.pythonhosted.org/packages/1d/30/dda19f0495a9096b64b6b3c07c4bfcff1c76ee0fc521086d53593f18b4c0/mkdocs_material-9.6.15-py3-none-any.whl", hash = "sha256:ac969c94d4fe5eb7c924b6d2f43d7db41159ea91553d18a9afc4780c34f2717a", size = 8716840 },
]

[package.optional-dependencies]
imaging = [
    { name = "cairosvg" },
    { name = "pillow" },
]

[[package]]
name = "mkdocs-material-extensions"
version = "1.3.1"
source = { registry = "https://pypi.org/simple" }
sdist = { url = "https://files.pythonhosted.org/packages/79/9b/9b4c96d6593b2a541e1cb8b34899a6d021d208bb357042823d4d2cabdbe7/mkdocs_material_extensions-1.3.1.tar.gz", hash = "sha256:10c9511cea88f568257f960358a467d12b970e1f7b2c0e5fb2bb48cab1928443", size = 11847 }
wheels = [
    { url = "https://files.pythonhosted.org/packages/5b/54/662a4743aa81d9582ee9339d4ffa3c8fd40a4965e033d77b9da9774d3960/mkdocs_material_extensions-1.3.1-py3-none-any.whl", hash = "sha256:adff8b62700b25cb77b53358dad940f3ef973dd6db797907c49e3c2ef3ab4e31", size = 8728 },
]

[[package]]
name = "mkdocs-open-in-new-tab"
version = "1.0.8"
source = { registry = "https://pypi.org/simple" }
dependencies = [
    { name = "mkdocs" },
]
sdist = { url = "https://files.pythonhosted.org/packages/0a/0e/f72a506a21bdb27b807124e00c688226848a388d1fd3980b80ae3cc27203/mkdocs_open_in_new_tab-1.0.8.tar.gz", hash = "sha256:3e0dad08cc9938b0b13097be8e0aa435919de1eeb2d1a648e66b5dee8d57e048", size = 5791 }
wheels = [
    { url = "https://files.pythonhosted.org/packages/21/94/44f3c868495481c868d08eea065c82803f1affd8553d3383b782f497613c/mkdocs_open_in_new_tab-1.0.8-py3-none-any.whl", hash = "sha256:051d767a4467b12d89827e1fea0ec660b05b027c726317fe4fceee5456e36ad2", size = 7717 },
]

[[package]]
name = "mkdocs-simple-hooks"
version = "0.1.5"
source = { registry = "https://pypi.org/simple" }
dependencies = [
    { name = "mkdocs" },
]
sdist = { url = "https://files.pythonhosted.org/packages/f1/93/565f98d6810e3b493e61160aea1cceb8653331576e7fa7f048ac7e7cdf62/mkdocs-simple-hooks-0.1.5.tar.gz", hash = "sha256:dddbdf151a18723c9302a133e5cf79538be8eb9d274e8e07d2ac3ac34890837c", size = 4037 }
wheels = [
    { url = "https://files.pythonhosted.org/packages/7a/e9/7bf0f928f5b6cdd602d4a01d52e5fc1eba8d3ba6d97619a88fc271a625f8/mkdocs_simple_hooks-0.1.5-py3-none-any.whl", hash = "sha256:efeabdbb98b0850a909adee285f3404535117159d5cb3a34f541d6eaa644d50a", size = 4596 },
]

[[package]]
name = "mkdocstrings"
version = "0.29.1"
source = { registry = "https://pypi.org/simple" }
dependencies = [
    { name = "jinja2" },
    { name = "markdown" },
    { name = "markupsafe" },
    { name = "mkdocs" },
    { name = "mkdocs-autorefs" },
    { name = "pymdown-extensions" },
]
sdist = { url = "https://files.pythonhosted.org/packages/41/e8/d22922664a627a0d3d7ff4a6ca95800f5dde54f411982591b4621a76225d/mkdocstrings-0.29.1.tar.gz", hash = "sha256:8722f8f8c5cd75da56671e0a0c1bbed1df9946c0cef74794d6141b34011abd42", size = 1212686 }
wheels = [
    { url = "https://files.pythonhosted.org/packages/98/14/22533a578bf8b187e05d67e2c1721ce10e3f526610eebaf7a149d557ea7a/mkdocstrings-0.29.1-py3-none-any.whl", hash = "sha256:37a9736134934eea89cbd055a513d40a020d87dfcae9e3052c2a6b8cd4af09b6", size = 1631075 },
]

[package.optional-dependencies]
python = [
    { name = "mkdocstrings-python" },
]

[[package]]
name = "mkdocstrings-python"
version = "1.16.12"
source = { registry = "https://pypi.org/simple" }
dependencies = [
    { name = "griffe" },
    { name = "mkdocs-autorefs" },
    { name = "mkdocstrings" },
    { name = "typing-extensions", marker = "python_full_version < '3.11'" },
]
sdist = { url = "https://files.pythonhosted.org/packages/bf/ed/b886f8c714fd7cccc39b79646b627dbea84cd95c46be43459ef46852caf0/mkdocstrings_python-1.16.12.tar.gz", hash = "sha256:9b9eaa066e0024342d433e332a41095c4e429937024945fea511afe58f63175d", size = 206065 }
wheels = [
    { url = "https://files.pythonhosted.org/packages/3b/dd/a24ee3de56954bfafb6ede7cd63c2413bb842cc48eb45e41c43a05a33074/mkdocstrings_python-1.16.12-py3-none-any.whl", hash = "sha256:22ded3a63b3d823d57457a70ff9860d5a4de9e8b1e482876fc9baabaf6f5f374", size = 124287 },
]

[[package]]
name = "msal"
version = "1.32.3"
source = { registry = "https://pypi.org/simple" }
dependencies = [
    { name = "cryptography" },
    { name = "pyjwt", extra = ["crypto"] },
    { name = "requests" },
]
sdist = { url = "https://files.pythonhosted.org/packages/3f/90/81dcc50f0be11a8c4dcbae1a9f761a26e5f905231330a7cacc9f04ec4c61/msal-1.32.3.tar.gz", hash = "sha256:5eea038689c78a5a70ca8ecbe1245458b55a857bd096efb6989c69ba15985d35", size = 151449 }
wheels = [
    { url = "https://files.pythonhosted.org/packages/04/bf/81516b9aac7fd867709984d08eb4db1d2e3fe1df795c8e442cde9b568962/msal-1.32.3-py3-none-any.whl", hash = "sha256:b2798db57760b1961b142f027ffb7c8169536bf77316e99a0df5c4aaebb11569", size = 115358 },
]

[[package]]
name = "msal-extensions"
version = "1.3.1"
source = { registry = "https://pypi.org/simple" }
dependencies = [
    { name = "msal" },
]
sdist = { url = "https://files.pythonhosted.org/packages/01/99/5d239b6156eddf761a636bded1118414d161bd6b7b37a9335549ed159396/msal_extensions-1.3.1.tar.gz", hash = "sha256:c5b0fd10f65ef62b5f1d62f4251d51cbcaf003fcedae8c91b040a488614be1a4", size = 23315 }
wheels = [
    { url = "https://files.pythonhosted.org/packages/5e/75/bd9b7bb966668920f06b200e84454c8f3566b102183bc55c5473d96cb2b9/msal_extensions-1.3.1-py3-none-any.whl", hash = "sha256:96d3de4d034504e969ac5e85bae8106c8373b5c6568e4c8fa7af2eca9dbe6bca", size = 20583 },
]

[[package]]
name = "msrest"
version = "0.7.1"
source = { registry = "https://pypi.org/simple" }
dependencies = [
    { name = "azure-core" },
    { name = "certifi" },
    { name = "isodate" },
    { name = "requests" },
    { name = "requests-oauthlib" },
]
sdist = { url = "https://files.pythonhosted.org/packages/68/77/8397c8fb8fc257d8ea0fa66f8068e073278c65f05acb17dcb22a02bfdc42/msrest-0.7.1.zip", hash = "sha256:6e7661f46f3afd88b75667b7187a92829924446c7ea1d169be8c4bb7eeb788b9", size = 175332 }
wheels = [
    { url = "https://files.pythonhosted.org/packages/15/cf/f2966a2638144491f8696c27320d5219f48a072715075d168b31d3237720/msrest-0.7.1-py3-none-any.whl", hash = "sha256:21120a810e1233e5e6cc7fe40b474eeb4ec6f757a15d7cf86702c369f9567c32", size = 85384 },
]

[[package]]
name = "mypy"
version = "1.16.1"
source = { registry = "https://pypi.org/simple" }
dependencies = [
    { name = "mypy-extensions" },
    { name = "pathspec" },
    { name = "tomli", marker = "python_full_version < '3.11'" },
    { name = "typing-extensions" },
]
sdist = { url = "https://files.pythonhosted.org/packages/81/69/92c7fa98112e4d9eb075a239caa4ef4649ad7d441545ccffbd5e34607cbb/mypy-1.16.1.tar.gz", hash = "sha256:6bd00a0a2094841c5e47e7374bb42b83d64c527a502e3334e1173a0c24437bab", size = 3324747 }
wheels = [
    { url = "https://files.pythonhosted.org/packages/8e/12/2bf23a80fcef5edb75de9a1e295d778e0f46ea89eb8b115818b663eff42b/mypy-1.16.1-cp310-cp310-macosx_10_9_x86_64.whl", hash = "sha256:b4f0fed1022a63c6fec38f28b7fc77fca47fd490445c69d0a66266c59dd0b88a", size = 10958644 },
    { url = "https://files.pythonhosted.org/packages/08/50/bfe47b3b278eacf348291742fd5e6613bbc4b3434b72ce9361896417cfe5/mypy-1.16.1-cp310-cp310-macosx_11_0_arm64.whl", hash = "sha256:86042bbf9f5a05ea000d3203cf87aa9d0ccf9a01f73f71c58979eb9249f46d72", size = 10087033 },
    { url = "https://files.pythonhosted.org/packages/21/de/40307c12fe25675a0776aaa2cdd2879cf30d99eec91b898de00228dc3ab5/mypy-1.16.1-cp310-cp310-manylinux_2_17_aarch64.manylinux2014_aarch64.manylinux_2_28_aarch64.whl", hash = "sha256:ea7469ee5902c95542bea7ee545f7006508c65c8c54b06dc2c92676ce526f3ea", size = 11875645 },
    { url = "https://files.pythonhosted.org/packages/a6/d8/85bdb59e4a98b7a31495bd8f1a4445d8ffc86cde4ab1f8c11d247c11aedc/mypy-1.16.1-cp310-cp310-manylinux_2_17_x86_64.manylinux2014_x86_64.manylinux_2_28_x86_64.whl", hash = "sha256:352025753ef6a83cb9e7f2427319bb7875d1fdda8439d1e23de12ab164179574", size = 12616986 },
    { url = "https://files.pythonhosted.org/packages/0e/d0/bb25731158fa8f8ee9e068d3e94fcceb4971fedf1424248496292512afe9/mypy-1.16.1-cp310-cp310-musllinux_1_2_x86_64.whl", hash = "sha256:ff9fa5b16e4c1364eb89a4d16bcda9987f05d39604e1e6c35378a2987c1aac2d", size = 12878632 },
    { url = "https://files.pythonhosted.org/packages/2d/11/822a9beb7a2b825c0cb06132ca0a5183f8327a5e23ef89717c9474ba0bc6/mypy-1.16.1-cp310-cp310-win_amd64.whl", hash = "sha256:1256688e284632382f8f3b9e2123df7d279f603c561f099758e66dd6ed4e8bd6", size = 9484391 },
    { url = "https://files.pythonhosted.org/packages/9a/61/ec1245aa1c325cb7a6c0f8570a2eee3bfc40fa90d19b1267f8e50b5c8645/mypy-1.16.1-cp311-cp311-macosx_10_9_x86_64.whl", hash = "sha256:472e4e4c100062488ec643f6162dd0d5208e33e2f34544e1fc931372e806c0cc", size = 10890557 },
    { url = "https://files.pythonhosted.org/packages/6b/bb/6eccc0ba0aa0c7a87df24e73f0ad34170514abd8162eb0c75fd7128171fb/mypy-1.16.1-cp311-cp311-macosx_11_0_arm64.whl", hash = "sha256:ea16e2a7d2714277e349e24d19a782a663a34ed60864006e8585db08f8ad1782", size = 10012921 },
    { url = "https://files.pythonhosted.org/packages/5f/80/b337a12e2006715f99f529e732c5f6a8c143bb58c92bb142d5ab380963a5/mypy-1.16.1-cp311-cp311-manylinux_2_17_aarch64.manylinux2014_aarch64.manylinux_2_28_aarch64.whl", hash = "sha256:08e850ea22adc4d8a4014651575567b0318ede51e8e9fe7a68f25391af699507", size = 11802887 },
    { url = "https://files.pythonhosted.org/packages/d9/59/f7af072d09793d581a745a25737c7c0a945760036b16aeb620f658a017af/mypy-1.16.1-cp311-cp311-manylinux_2_17_x86_64.manylinux2014_x86_64.manylinux_2_28_x86_64.whl", hash = "sha256:22d76a63a42619bfb90122889b903519149879ddbf2ba4251834727944c8baca", size = 12531658 },
    { url = "https://files.pythonhosted.org/packages/82/c4/607672f2d6c0254b94a646cfc45ad589dd71b04aa1f3d642b840f7cce06c/mypy-1.16.1-cp311-cp311-musllinux_1_2_x86_64.whl", hash = "sha256:2c7ce0662b6b9dc8f4ed86eb7a5d505ee3298c04b40ec13b30e572c0e5ae17c4", size = 12732486 },
    { url = "https://files.pythonhosted.org/packages/b6/5e/136555ec1d80df877a707cebf9081bd3a9f397dedc1ab9750518d87489ec/mypy-1.16.1-cp311-cp311-win_amd64.whl", hash = "sha256:211287e98e05352a2e1d4e8759c5490925a7c784ddc84207f4714822f8cf99b6", size = 9479482 },
    { url = "https://files.pythonhosted.org/packages/b4/d6/39482e5fcc724c15bf6280ff5806548c7185e0c090712a3736ed4d07e8b7/mypy-1.16.1-cp312-cp312-macosx_10_13_x86_64.whl", hash = "sha256:af4792433f09575d9eeca5c63d7d90ca4aeceda9d8355e136f80f8967639183d", size = 11066493 },
    { url = "https://files.pythonhosted.org/packages/e6/e5/26c347890efc6b757f4d5bb83f4a0cf5958b8cf49c938ac99b8b72b420a6/mypy-1.16.1-cp312-cp312-macosx_11_0_arm64.whl", hash = "sha256:66df38405fd8466ce3517eda1f6640611a0b8e70895e2a9462d1d4323c5eb4b9", size = 10081687 },
    { url = "https://files.pythonhosted.org/packages/44/c7/b5cb264c97b86914487d6a24bd8688c0172e37ec0f43e93b9691cae9468b/mypy-1.16.1-cp312-cp312-manylinux_2_17_aarch64.manylinux2014_aarch64.manylinux_2_28_aarch64.whl", hash = "sha256:44e7acddb3c48bd2713994d098729494117803616e116032af192871aed80b79", size = 11839723 },
    { url = "https://files.pythonhosted.org/packages/15/f8/491997a9b8a554204f834ed4816bda813aefda31cf873bb099deee3c9a99/mypy-1.16.1-cp312-cp312-manylinux_2_17_x86_64.manylinux2014_x86_64.manylinux_2_28_x86_64.whl", hash = "sha256:0ab5eca37b50188163fa7c1b73c685ac66c4e9bdee4a85c9adac0e91d8895e15", size = 12722980 },
    { url = "https://files.pythonhosted.org/packages/df/f0/2bd41e174b5fd93bc9de9a28e4fb673113633b8a7f3a607fa4a73595e468/mypy-1.16.1-cp312-cp312-musllinux_1_2_x86_64.whl", hash = "sha256:dedb6229b2c9086247e21a83c309754b9058b438704ad2f6807f0d8227f6ebdd", size = 12903328 },
    { url = "https://files.pythonhosted.org/packages/61/81/5572108a7bec2c46b8aff7e9b524f371fe6ab5efb534d38d6b37b5490da8/mypy-1.16.1-cp312-cp312-win_amd64.whl", hash = "sha256:1f0435cf920e287ff68af3d10a118a73f212deb2ce087619eb4e648116d1fe9b", size = 9562321 },
    { url = "https://files.pythonhosted.org/packages/28/e3/96964af4a75a949e67df4b95318fe2b7427ac8189bbc3ef28f92a1c5bc56/mypy-1.16.1-cp313-cp313-macosx_10_13_x86_64.whl", hash = "sha256:ddc91eb318c8751c69ddb200a5937f1232ee8efb4e64e9f4bc475a33719de438", size = 11063480 },
    { url = "https://files.pythonhosted.org/packages/f5/4d/cd1a42b8e5be278fab7010fb289d9307a63e07153f0ae1510a3d7b703193/mypy-1.16.1-cp313-cp313-macosx_11_0_arm64.whl", hash = "sha256:87ff2c13d58bdc4bbe7dc0dedfe622c0f04e2cb2a492269f3b418df2de05c536", size = 10090538 },
    { url = "https://files.pythonhosted.org/packages/c9/4f/c3c6b4b66374b5f68bab07c8cabd63a049ff69796b844bc759a0ca99bb2a/mypy-1.16.1-cp313-cp313-manylinux_2_17_aarch64.manylinux2014_aarch64.manylinux_2_28_aarch64.whl", hash = "sha256:0a7cfb0fe29fe5a9841b7c8ee6dffb52382c45acdf68f032145b75620acfbd6f", size = 11836839 },
    { url = "https://files.pythonhosted.org/packages/b4/7e/81ca3b074021ad9775e5cb97ebe0089c0f13684b066a750b7dc208438403/mypy-1.16.1-cp313-cp313-manylinux_2_17_x86_64.manylinux2014_x86_64.manylinux_2_28_x86_64.whl", hash = "sha256:051e1677689c9d9578b9c7f4d206d763f9bbd95723cd1416fad50db49d52f359", size = 12715634 },
    { url = "https://files.pythonhosted.org/packages/e9/95/bdd40c8be346fa4c70edb4081d727a54d0a05382d84966869738cfa8a497/mypy-1.16.1-cp313-cp313-musllinux_1_2_x86_64.whl", hash = "sha256:d5d2309511cc56c021b4b4e462907c2b12f669b2dbeb68300110ec27723971be", size = 12895584 },
    { url = "https://files.pythonhosted.org/packages/5a/fd/d486a0827a1c597b3b48b1bdef47228a6e9ee8102ab8c28f944cb83b65dc/mypy-1.16.1-cp313-cp313-win_amd64.whl", hash = "sha256:4f58ac32771341e38a853c5d0ec0dfe27e18e27da9cdb8bbc882d2249c71a3ee", size = 9573886 },
    { url = "https://files.pythonhosted.org/packages/cf/d3/53e684e78e07c1a2bf7105715e5edd09ce951fc3f47cf9ed095ec1b7a037/mypy-1.16.1-py3-none-any.whl", hash = "sha256:5fc2ac4027d0ef28d6ba69a0343737a23c4d1b83672bf38d1fe237bdc0643b37", size = 2265923 },
]

[[package]]
name = "mypy-extensions"
version = "1.1.0"
source = { registry = "https://pypi.org/simple" }
sdist = { url = "https://files.pythonhosted.org/packages/a2/6e/371856a3fb9d31ca8dac321cda606860fa4548858c0cc45d9d1d4ca2628b/mypy_extensions-1.1.0.tar.gz", hash = "sha256:52e68efc3284861e772bbcd66823fde5ae21fd2fdb51c62a211403730b916558", size = 6343 }
wheels = [
    { url = "https://files.pythonhosted.org/packages/79/7b/2c79738432f5c924bef5071f933bcc9efd0473bac3b4aa584a6f7c1c8df8/mypy_extensions-1.1.0-py3-none-any.whl", hash = "sha256:1be4cccdb0f2482337c4743e60421de3a356cd97508abadd57d47403e94f5505", size = 4963 },
]

[[package]]
name = "nodeenv"
version = "1.9.1"
source = { registry = "https://pypi.org/simple" }
sdist = { url = "https://files.pythonhosted.org/packages/43/16/fc88b08840de0e0a72a2f9d8c6bae36be573e475a6326ae854bcc549fc45/nodeenv-1.9.1.tar.gz", hash = "sha256:6ec12890a2dab7946721edbfbcd91f3319c6ccc9aec47be7c7e6b7011ee6645f", size = 47437 }
wheels = [
    { url = "https://files.pythonhosted.org/packages/d2/1d/1b658dbd2b9fa9c4c9f32accbfc0205d532c8c6194dc0f2a4c0428e7128a/nodeenv-1.9.1-py2.py3-none-any.whl", hash = "sha256:ba11c9782d29c27c70ffbdda2d7415098754709be8a7056d79a737cd901155c9", size = 22314 },
]

[[package]]
name = "oauthlib"
version = "3.3.1"
source = { registry = "https://pypi.org/simple" }
sdist = { url = "https://files.pythonhosted.org/packages/0b/5f/19930f824ffeb0ad4372da4812c50edbd1434f678c90c2733e1188edfc63/oauthlib-3.3.1.tar.gz", hash = "sha256:0f0f8aa759826a193cf66c12ea1af1637f87b9b4622d46e866952bb022e538c9", size = 185918 }
wheels = [
    { url = "https://files.pythonhosted.org/packages/be/9c/92789c596b8df838baa98fa71844d84283302f7604ed565dafe5a6b5041a/oauthlib-3.3.1-py3-none-any.whl", hash = "sha256:88119c938d2b8fb88561af5f6ee0eec8cc8d552b7bb1f712743136eb7523b7a1", size = 160065 },
]

[[package]]
name = "opentelemetry-api"
version = "1.31.1"
source = { registry = "https://pypi.org/simple" }
dependencies = [
    { name = "deprecated" },
    { name = "importlib-metadata" },
]
sdist = { url = "https://files.pythonhosted.org/packages/8a/cf/db26ab9d748bf50d6edf524fb863aa4da616ba1ce46c57a7dff1112b73fb/opentelemetry_api-1.31.1.tar.gz", hash = "sha256:137ad4b64215f02b3000a0292e077641c8611aab636414632a9b9068593b7e91", size = 64059 }
wheels = [
    { url = "https://files.pythonhosted.org/packages/6c/c8/86557ff0da32f3817bc4face57ea35cfdc2f9d3bcefd42311ef860dcefb7/opentelemetry_api-1.31.1-py3-none-any.whl", hash = "sha256:1511a3f470c9c8a32eeea68d4ea37835880c0eed09dd1a0187acc8b1301da0a1", size = 65197 },
]

[[package]]
name = "opentelemetry-instrumentation"
version = "0.52b1"
source = { registry = "https://pypi.org/simple" }
dependencies = [
    { name = "opentelemetry-api" },
    { name = "opentelemetry-semantic-conventions" },
    { name = "packaging" },
    { name = "wrapt" },
]
sdist = { url = "https://files.pythonhosted.org/packages/49/c9/c52d444576b0776dbee71d2a4485be276cf46bec0123a5ba2f43f0cf7cde/opentelemetry_instrumentation-0.52b1.tar.gz", hash = "sha256:739f3bfadbbeec04dd59297479e15660a53df93c131d907bb61052e3d3c1406f", size = 28406 }
wheels = [
    { url = "https://files.pythonhosted.org/packages/61/dd/a2b35078170941990e7a5194b9600fa75868958a9a2196a752da0e7b97a0/opentelemetry_instrumentation-0.52b1-py3-none-any.whl", hash = "sha256:8c0059c4379d77bbd8015c8d8476020efe873c123047ec069bb335e4b8717477", size = 31036 },
]

[[package]]
name = "opentelemetry-instrumentation-asgi"
version = "0.52b1"
source = { registry = "https://pypi.org/simple" }
dependencies = [
    { name = "asgiref" },
    { name = "opentelemetry-api" },
    { name = "opentelemetry-instrumentation" },
    { name = "opentelemetry-semantic-conventions" },
    { name = "opentelemetry-util-http" },
]
sdist = { url = "https://files.pythonhosted.org/packages/bc/db/79bdc2344b38e60fecc7e99159a3f5b4c0e1acec8de305fba0a713cc3692/opentelemetry_instrumentation_asgi-0.52b1.tar.gz", hash = "sha256:a6dbce9cb5b2c2f45ce4817ad21f44c67fd328358ad3ab911eb46f0be67f82ec", size = 24203 }
wheels = [
    { url = "https://files.pythonhosted.org/packages/19/de/39ec078ae94a365d2f434b7e25886c267864aca5695b48fa5b60f80fbfb3/opentelemetry_instrumentation_asgi-0.52b1-py3-none-any.whl", hash = "sha256:f7179f477ed665ba21871972f979f21e8534edb971232e11920c8a22f4759236", size = 16338 },
]

[[package]]
name = "opentelemetry-instrumentation-dbapi"
version = "0.52b1"
source = { registry = "https://pypi.org/simple" }
dependencies = [
    { name = "opentelemetry-api" },
    { name = "opentelemetry-instrumentation" },
    { name = "opentelemetry-semantic-conventions" },
    { name = "wrapt" },
]
sdist = { url = "https://files.pythonhosted.org/packages/a4/4b/c73327bc53671a773ec530ab7ee3f6ecf8686e2c76246d108e30b35a221e/opentelemetry_instrumentation_dbapi-0.52b1.tar.gz", hash = "sha256:62a6c37b659f6aa5476f12fb76c78f4ad27c49fb71a8a2c11609afcbb84f1e1c", size = 13864 }
wheels = [
    { url = "https://files.pythonhosted.org/packages/00/76/2f1e9f1e1e8d99d8cc1386313d84a6be6f9caf8babdbbc2836f6ca28139b/opentelemetry_instrumentation_dbapi-0.52b1-py3-none-any.whl", hash = "sha256:47e54d26ad39f3951c7f3b4d4fb685a3c75445cfd57fcff2e92c416575c568ab", size = 12374 },
]

[[package]]
name = "opentelemetry-instrumentation-django"
version = "0.52b1"
source = { registry = "https://pypi.org/simple" }
dependencies = [
    { name = "opentelemetry-api" },
    { name = "opentelemetry-instrumentation" },
    { name = "opentelemetry-instrumentation-wsgi" },
    { name = "opentelemetry-semantic-conventions" },
    { name = "opentelemetry-util-http" },
]
sdist = { url = "https://files.pythonhosted.org/packages/29/b2/3cbf0edad8bd59a2760a04e5897cff664e128be52c073f8124bed57bd944/opentelemetry_instrumentation_django-0.52b1.tar.gz", hash = "sha256:2541819564dae5edb0afd023de25d35761d8943aa88e6344b1e52f4fe036ccb6", size = 24613 }
wheels = [
    { url = "https://files.pythonhosted.org/packages/65/79/1838524d736308f50ab03dd3cea097d8193bfe4bd0e886e7c806064b53a2/opentelemetry_instrumentation_django-0.52b1-py3-none-any.whl", hash = "sha256:895dcc551fa9c38c62e23d6b66ef250b20ff0afd7a39f8822ec61a2929dfc7c7", size = 19472 },
]

[[package]]
name = "opentelemetry-instrumentation-fastapi"
version = "0.52b1"
source = { registry = "https://pypi.org/simple" }
dependencies = [
    { name = "opentelemetry-api" },
    { name = "opentelemetry-instrumentation" },
    { name = "opentelemetry-instrumentation-asgi" },
    { name = "opentelemetry-semantic-conventions" },
    { name = "opentelemetry-util-http" },
]
sdist = { url = "https://files.pythonhosted.org/packages/30/01/d159829077f2795c716445df6f8edfdd33391e82d712ba4613fb62b99dc5/opentelemetry_instrumentation_fastapi-0.52b1.tar.gz", hash = "sha256:d26ab15dc49e041301d5c2571605b8f5c3a6ee4a85b60940338f56c120221e98", size = 19247 }
wheels = [
    { url = "https://files.pythonhosted.org/packages/23/89/acef7f625b218523873e32584dc5243d95ffa4facba737fd8b854c049c58/opentelemetry_instrumentation_fastapi-0.52b1-py3-none-any.whl", hash = "sha256:73c8804f053c5eb2fd2c948218bff9561f1ef65e89db326a6ab0b5bf829969f4", size = 12114 },
]

[[package]]
name = "opentelemetry-instrumentation-flask"
version = "0.52b1"
source = { registry = "https://pypi.org/simple" }
dependencies = [
    { name = "opentelemetry-api" },
    { name = "opentelemetry-instrumentation" },
    { name = "opentelemetry-instrumentation-wsgi" },
    { name = "opentelemetry-semantic-conventions" },
    { name = "opentelemetry-util-http" },
    { name = "packaging" },
]
sdist = { url = "https://files.pythonhosted.org/packages/00/55/83d3a859a10696d8e57f39497843b2522ca493ec1f1166ee94838c1158db/opentelemetry_instrumentation_flask-0.52b1.tar.gz", hash = "sha256:c8bc64da425ccbadb4a2ee5e8d99045e2282bfbf63bc9be07c386675839d00be", size = 19192 }
wheels = [
    { url = "https://files.pythonhosted.org/packages/4b/4c/c52dacd39c90d490eb4f9408f31014c370020e0ce2b9455958a2970e07c2/opentelemetry_instrumentation_flask-0.52b1-py3-none-any.whl", hash = "sha256:3c8b83147838bef24aac0182f0d49865321efba4cb1f96629f460330d21d0fa9", size = 14593 },
]

[[package]]
name = "opentelemetry-instrumentation-psycopg2"
version = "0.52b1"
source = { registry = "https://pypi.org/simple" }
dependencies = [
    { name = "opentelemetry-api" },
    { name = "opentelemetry-instrumentation" },
    { name = "opentelemetry-instrumentation-dbapi" },
]
sdist = { url = "https://files.pythonhosted.org/packages/84/d7/622e732f1914e4dedaa20a56af1edc9b7f7456d710bda471546b49d48874/opentelemetry_instrumentation_psycopg2-0.52b1.tar.gz", hash = "sha256:5bbdb2a2973aae9402946c995e277b1f76e467faebc40ac0f8da51c701918bb4", size = 9748 }
wheels = [
    { url = "https://files.pythonhosted.org/packages/e4/bd/58c72d6fd03810aa87375911d4e3b4029b9e36c05df4ae9735bc62b6574b/opentelemetry_instrumentation_psycopg2-0.52b1-py3-none-any.whl", hash = "sha256:51ac9f3d0b83889a1df2fc1342d86887142c2b70d8532043bc49b36fe95ea9d8", size = 10709 },
]

[[package]]
name = "opentelemetry-instrumentation-requests"
version = "0.52b1"
source = { registry = "https://pypi.org/simple" }
dependencies = [
    { name = "opentelemetry-api" },
    { name = "opentelemetry-instrumentation" },
    { name = "opentelemetry-semantic-conventions" },
    { name = "opentelemetry-util-http" },
]
sdist = { url = "https://files.pythonhosted.org/packages/56/d7/27588187a7092dc64129bc4c8808277460d353fc52299f3e0b9d9d09ce79/opentelemetry_instrumentation_requests-0.52b1.tar.gz", hash = "sha256:711a2ef90e32a0ffd4650b21376b8e102473845ba9121efca0d94314d529b501", size = 14377 }
wheels = [
    { url = "https://files.pythonhosted.org/packages/3f/c5/a1d78cb4beb9e7889799bf6d1c759d7b08f800cc068c94e94386678a7fe0/opentelemetry_instrumentation_requests-0.52b1-py3-none-any.whl", hash = "sha256:58ae3c415543d8ba2b0091b81ac13b65f2993adef0a4b9a5d3d7ebbe0023986a", size = 12746 },
]

[[package]]
name = "opentelemetry-instrumentation-urllib"
version = "0.52b1"
source = { registry = "https://pypi.org/simple" }
dependencies = [
    { name = "opentelemetry-api" },
    { name = "opentelemetry-instrumentation" },
    { name = "opentelemetry-semantic-conventions" },
    { name = "opentelemetry-util-http" },
]
sdist = { url = "https://files.pythonhosted.org/packages/d2/39/7cb4380a3b86eb740c5781f55951231aea5c7f09ee0abc0609d4cb9035dd/opentelemetry_instrumentation_urllib-0.52b1.tar.gz", hash = "sha256:1364c742eaec56e11bab8723aecde378e438f86f753d93fcbf5ca8f6e1073a5c", size = 13790 }
wheels = [
    { url = "https://files.pythonhosted.org/packages/26/1d/4da275bd8057f470589268dccf69ab60d2d9aa2c7a928338f9f5e6af18cb/opentelemetry_instrumentation_urllib-0.52b1-py3-none-any.whl", hash = "sha256:559ee1228194cf025c22b2515bdb855aefd9cec19596a7b30df5f092fbc72e56", size = 12625 },
]

[[package]]
name = "opentelemetry-instrumentation-urllib3"
version = "0.52b1"
source = { registry = "https://pypi.org/simple" }
dependencies = [
    { name = "opentelemetry-api" },
    { name = "opentelemetry-instrumentation" },
    { name = "opentelemetry-semantic-conventions" },
    { name = "opentelemetry-util-http" },
    { name = "wrapt" },
]
sdist = { url = "https://files.pythonhosted.org/packages/97/4b/f0c0f7ee7c06a7068a7016de2f212e03f4a8e9ff17ea1b887b444a20cb62/opentelemetry_instrumentation_urllib3-0.52b1.tar.gz", hash = "sha256:b607aefd2c02ff7fbf6eea4b863f63348e64b29592ffa90dcc970a5bbcbe3c6b", size = 15697 }
wheels = [
    { url = "https://files.pythonhosted.org/packages/a0/01/f5cab7bbe73635e9ab351d6d4add625407dbb4aec4b3b6946101776ceb54/opentelemetry_instrumentation_urllib3-0.52b1-py3-none-any.whl", hash = "sha256:4011bac1639a6336c443252d93709eff17e316523f335ddee4ddb47bf464305e", size = 13124 },
]

[[package]]
name = "opentelemetry-instrumentation-wsgi"
version = "0.52b1"
source = { registry = "https://pypi.org/simple" }
dependencies = [
    { name = "opentelemetry-api" },
    { name = "opentelemetry-instrumentation" },
    { name = "opentelemetry-semantic-conventions" },
    { name = "opentelemetry-util-http" },
]
sdist = { url = "https://files.pythonhosted.org/packages/db/e4/20540e7739a8beaf5cdbc20999475c61b9c5240ccc48164f1034917fb639/opentelemetry_instrumentation_wsgi-0.52b1.tar.gz", hash = "sha256:2c0534cacae594ef8c749edf3d1a8bce78e959a1b40efbc36f1b59d1f7977089", size = 18243 }
wheels = [
    { url = "https://files.pythonhosted.org/packages/7e/6d/4bccc2f324a75613a1cf7cd95642809424d5b7b5b7987e59a1fd7fb96f05/opentelemetry_instrumentation_wsgi-0.52b1-py3-none-any.whl", hash = "sha256:13d19958bb63df0dc32df23a047e94fe5db66151d29b17c01b1d751dd84029f8", size = 14377 },
]

[[package]]
name = "opentelemetry-resource-detector-azure"
version = "0.1.5"
source = { registry = "https://pypi.org/simple" }
dependencies = [
    { name = "opentelemetry-sdk" },
]
sdist = { url = "https://files.pythonhosted.org/packages/67/e4/0d359d48d03d447225b30c3dd889d5d454e3b413763ff721f9b0e4ac2e59/opentelemetry_resource_detector_azure-0.1.5.tar.gz", hash = "sha256:e0ba658a87c69eebc806e75398cd0e9f68a8898ea62de99bc1b7083136403710", size = 11503 }
wheels = [
    { url = "https://files.pythonhosted.org/packages/c3/ae/c26d8da88ba2e438e9653a408b0c2ad6f17267801250a8f3cc6405a93a72/opentelemetry_resource_detector_azure-0.1.5-py3-none-any.whl", hash = "sha256:4dcc5d54ab5c3b11226af39509bc98979a8b9e0f8a24c1b888783755d3bf00eb", size = 14252 },
]

[[package]]
name = "opentelemetry-sdk"
version = "1.31.1"
source = { registry = "https://pypi.org/simple" }
dependencies = [
    { name = "opentelemetry-api" },
    { name = "opentelemetry-semantic-conventions" },
    { name = "typing-extensions" },
]
sdist = { url = "https://files.pythonhosted.org/packages/63/d9/4fe159908a63661e9e635e66edc0d0d816ed20cebcce886132b19ae87761/opentelemetry_sdk-1.31.1.tar.gz", hash = "sha256:c95f61e74b60769f8ff01ec6ffd3d29684743404603df34b20aa16a49dc8d903", size = 159523 }
wheels = [
    { url = "https://files.pythonhosted.org/packages/bc/36/758e5d3746bc86a2af20aa5e2236a7c5aa4264b501dc0e9f40efd9078ef0/opentelemetry_sdk-1.31.1-py3-none-any.whl", hash = "sha256:882d021321f223e37afaca7b4e06c1d8bbc013f9e17ff48a7aa017460a8e7dae", size = 118866 },
]

[[package]]
name = "opentelemetry-semantic-conventions"
version = "0.52b1"
source = { registry = "https://pypi.org/simple" }
dependencies = [
    { name = "deprecated" },
    { name = "opentelemetry-api" },
]
sdist = { url = "https://files.pythonhosted.org/packages/06/8c/599f9f27cff097ec4d76fbe9fe6d1a74577ceec52efe1a999511e3c42ef5/opentelemetry_semantic_conventions-0.52b1.tar.gz", hash = "sha256:7b3d226ecf7523c27499758a58b542b48a0ac8d12be03c0488ff8ec60c5bae5d", size = 111275 }
wheels = [
    { url = "https://files.pythonhosted.org/packages/98/be/d4ba300cfc1d4980886efbc9b48ee75242b9fcf940d9c4ccdc9ef413a7cf/opentelemetry_semantic_conventions-0.52b1-py3-none-any.whl", hash = "sha256:72b42db327e29ca8bb1b91e8082514ddf3bbf33f32ec088feb09526ade4bc77e", size = 183409 },
]

[[package]]
name = "opentelemetry-util-http"
version = "0.52b1"
source = { registry = "https://pypi.org/simple" }
sdist = { url = "https://files.pythonhosted.org/packages/23/3f/16a4225a953bbaae7d800140ed99813f092ea3071ba7780683299a87049b/opentelemetry_util_http-0.52b1.tar.gz", hash = "sha256:c03c8c23f1b75fadf548faece7ead3aecd50761c5593a2b2831b48730eee5b31", size = 8044 }
wheels = [
    { url = "https://files.pythonhosted.org/packages/2c/00/1591b397c9efc0e4215d223553a1cb9090c8499888a4447f842443077d31/opentelemetry_util_http-0.52b1-py3-none-any.whl", hash = "sha256:6a6ab6bfa23fef96f4995233e874f67602adf9d224895981b4ab9d4dde23de78", size = 7305 },
]

[[package]]
name = "outcome"
version = "1.3.0.post0"
source = { registry = "https://pypi.org/simple" }
dependencies = [
    { name = "attrs" },
]
sdist = { url = "https://files.pythonhosted.org/packages/98/df/77698abfac98571e65ffeb0c1fba8ffd692ab8458d617a0eed7d9a8d38f2/outcome-1.3.0.post0.tar.gz", hash = "sha256:9dcf02e65f2971b80047b377468e72a268e15c0af3cf1238e6ff14f7f91143b8", size = 21060 }
wheels = [
    { url = "https://files.pythonhosted.org/packages/55/8b/5ab7257531a5d830fc8000c476e63c935488d74609b50f9384a643ec0a62/outcome-1.3.0.post0-py2.py3-none-any.whl", hash = "sha256:e771c5ce06d1415e356078d3bdd68523f284b4ce5419828922b6871e65eda82b", size = 10692 },
]

[[package]]
name = "packaging"
version = "24.2"
source = { registry = "https://pypi.org/simple" }
sdist = { url = "https://files.pythonhosted.org/packages/d0/63/68dbb6eb2de9cb10ee4c9c14a0148804425e13c4fb20d61cce69f53106da/packaging-24.2.tar.gz", hash = "sha256:c228a6dc5e932d346bc5739379109d49e8853dd8223571c7c5b55260edc0b97f", size = 163950 }
wheels = [
    { url = "https://files.pythonhosted.org/packages/88/ef/eb23f262cca3c0c4eb7ab1933c3b1f03d021f2c48f54763065b6f0e321be/packaging-24.2-py3-none-any.whl", hash = "sha256:09abb1bccd265c01f4a3aa3f7a7db064b36514d2cba19a2f694fe6150451a759", size = 65451 },
]

[[package]]
name = "paginate"
version = "0.5.7"
source = { registry = "https://pypi.org/simple" }
sdist = { url = "https://files.pythonhosted.org/packages/ec/46/68dde5b6bc00c1296ec6466ab27dddede6aec9af1b99090e1107091b3b84/paginate-0.5.7.tar.gz", hash = "sha256:22bd083ab41e1a8b4f3690544afb2c60c25e5c9a63a30fa2f483f6c60c8e5945", size = 19252 }
wheels = [
    { url = "https://files.pythonhosted.org/packages/90/96/04b8e52da071d28f5e21a805b19cb9390aa17a47462ac87f5e2696b9566d/paginate-0.5.7-py2.py3-none-any.whl", hash = "sha256:b885e2af73abcf01d9559fd5216b57ef722f8c42affbb63942377668e35c7591", size = 13746 },
]

[[package]]
name = "pathlib"
version = "1.0.1"
source = { registry = "https://pypi.org/simple" }
sdist = { url = "https://files.pythonhosted.org/packages/ac/aa/9b065a76b9af472437a0059f77e8f962fe350438b927cb80184c32f075eb/pathlib-1.0.1.tar.gz", hash = "sha256:6940718dfc3eff4258203ad5021090933e5c04707d5ca8cc9e73c94a7894ea9f", size = 49298 }
wheels = [
    { url = "https://files.pythonhosted.org/packages/78/f9/690a8600b93c332de3ab4a344a4ac34f00c8f104917061f779db6a918ed6/pathlib-1.0.1-py3-none-any.whl", hash = "sha256:f35f95ab8b0f59e6d354090350b44a80a80635d22efdedfa84c7ad1cf0a74147", size = 14363 },
]

[[package]]
name = "pathspec"
version = "0.12.1"
source = { registry = "https://pypi.org/simple" }
sdist = { url = "https://files.pythonhosted.org/packages/ca/bc/f35b8446f4531a7cb215605d100cd88b7ac6f44ab3fc94870c120ab3adbf/pathspec-0.12.1.tar.gz", hash = "sha256:a482d51503a1ab33b1c67a6c3813a26953dbdc71c31dacaef9a838c4e29f5712", size = 51043 }
wheels = [
    { url = "https://files.pythonhosted.org/packages/cc/20/ff623b09d963f88bfde16306a54e12ee5ea43e9b597108672ff3a408aad6/pathspec-0.12.1-py3-none-any.whl", hash = "sha256:a0d503e138a4c123b27490a4f7beda6a01c6f288df0e4a8b79c7eb0dc7b4cc08", size = 31191 },
]

[[package]]
name = "pbr"
version = "6.1.1"
source = { registry = "https://pypi.org/simple" }
dependencies = [
    { name = "setuptools" },
]
sdist = { url = "https://files.pythonhosted.org/packages/01/d2/510cc0d218e753ba62a1bc1434651db3cd797a9716a0a66cc714cb4f0935/pbr-6.1.1.tar.gz", hash = "sha256:93ea72ce6989eb2eed99d0f75721474f69ad88128afdef5ac377eb797c4bf76b", size = 125702 }
wheels = [
    { url = "https://files.pythonhosted.org/packages/47/ac/684d71315abc7b1214d59304e23a982472967f6bf4bde5a98f1503f648dc/pbr-6.1.1-py2.py3-none-any.whl", hash = "sha256:38d4daea5d9fa63b3f626131b9d34947fd0c8be9b05a29276870580050a25a76", size = 108997 },
]

[[package]]
name = "pillow"
version = "10.4.0"
source = { registry = "https://pypi.org/simple" }
sdist = { url = "https://files.pythonhosted.org/packages/cd/74/ad3d526f3bf7b6d3f408b73fde271ec69dfac8b81341a318ce825f2b3812/pillow-10.4.0.tar.gz", hash = "sha256:166c1cd4d24309b30d61f79f4a9114b7b2313d7450912277855ff5dfd7cd4a06", size = 46555059 }
wheels = [
    { url = "https://files.pythonhosted.org/packages/0e/69/a31cccd538ca0b5272be2a38347f8839b97a14be104ea08b0db92f749c74/pillow-10.4.0-cp310-cp310-macosx_10_10_x86_64.whl", hash = "sha256:4d9667937cfa347525b319ae34375c37b9ee6b525440f3ef48542fcf66f2731e", size = 3509271 },
    { url = "https://files.pythonhosted.org/packages/9a/9e/4143b907be8ea0bce215f2ae4f7480027473f8b61fcedfda9d851082a5d2/pillow-10.4.0-cp310-cp310-macosx_11_0_arm64.whl", hash = "sha256:543f3dc61c18dafb755773efc89aae60d06b6596a63914107f75459cf984164d", size = 3375658 },
    { url = "https://files.pythonhosted.org/packages/8a/25/1fc45761955f9359b1169aa75e241551e74ac01a09f487adaaf4c3472d11/pillow-10.4.0-cp310-cp310-manylinux_2_17_aarch64.manylinux2014_aarch64.whl", hash = "sha256:7928ecbf1ece13956b95d9cbcfc77137652b02763ba384d9ab508099a2eca856", size = 4332075 },
    { url = "https://files.pythonhosted.org/packages/5e/dd/425b95d0151e1d6c951f45051112394f130df3da67363b6bc75dc4c27aba/pillow-10.4.0-cp310-cp310-manylinux_2_17_x86_64.manylinux2014_x86_64.whl", hash = "sha256:e4d49b85c4348ea0b31ea63bc75a9f3857869174e2bf17e7aba02945cd218e6f", size = 4444808 },
    { url = "https://files.pythonhosted.org/packages/b1/84/9a15cc5726cbbfe7f9f90bfb11f5d028586595907cd093815ca6644932e3/pillow-10.4.0-cp310-cp310-manylinux_2_28_aarch64.whl", hash = "sha256:6c762a5b0997f5659a5ef2266abc1d8851ad7749ad9a6a5506eb23d314e4f46b", size = 4356290 },
    { url = "https://files.pythonhosted.org/packages/b5/5b/6651c288b08df3b8c1e2f8c1152201e0b25d240e22ddade0f1e242fc9fa0/pillow-10.4.0-cp310-cp310-manylinux_2_28_x86_64.whl", hash = "sha256:a985e028fc183bf12a77a8bbf36318db4238a3ded7fa9df1b9a133f1cb79f8fc", size = 4525163 },
    { url = "https://files.pythonhosted.org/packages/07/8b/34854bf11a83c248505c8cb0fcf8d3d0b459a2246c8809b967963b6b12ae/pillow-10.4.0-cp310-cp310-musllinux_1_2_aarch64.whl", hash = "sha256:812f7342b0eee081eaec84d91423d1b4650bb9828eb53d8511bcef8ce5aecf1e", size = 4463100 },
    { url = "https://files.pythonhosted.org/packages/78/63/0632aee4e82476d9cbe5200c0cdf9ba41ee04ed77887432845264d81116d/pillow-10.4.0-cp310-cp310-musllinux_1_2_x86_64.whl", hash = "sha256:ac1452d2fbe4978c2eec89fb5a23b8387aba707ac72810d9490118817d9c0b46", size = 4592880 },
    { url = "https://files.pythonhosted.org/packages/df/56/b8663d7520671b4398b9d97e1ed9f583d4afcbefbda3c6188325e8c297bd/pillow-10.4.0-cp310-cp310-win32.whl", hash = "sha256:bcd5e41a859bf2e84fdc42f4edb7d9aba0a13d29a2abadccafad99de3feff984", size = 2235218 },
    { url = "https://files.pythonhosted.org/packages/f4/72/0203e94a91ddb4a9d5238434ae6c1ca10e610e8487036132ea9bf806ca2a/pillow-10.4.0-cp310-cp310-win_amd64.whl", hash = "sha256:ecd85a8d3e79cd7158dec1c9e5808e821feea088e2f69a974db5edf84dc53141", size = 2554487 },
    { url = "https://files.pythonhosted.org/packages/bd/52/7e7e93d7a6e4290543f17dc6f7d3af4bd0b3dd9926e2e8a35ac2282bc5f4/pillow-10.4.0-cp310-cp310-win_arm64.whl", hash = "sha256:ff337c552345e95702c5fde3158acb0625111017d0e5f24bf3acdb9cc16b90d1", size = 2243219 },
    { url = "https://files.pythonhosted.org/packages/a7/62/c9449f9c3043c37f73e7487ec4ef0c03eb9c9afc91a92b977a67b3c0bbc5/pillow-10.4.0-cp311-cp311-macosx_10_10_x86_64.whl", hash = "sha256:0a9ec697746f268507404647e531e92889890a087e03681a3606d9b920fbee3c", size = 3509265 },
    { url = "https://files.pythonhosted.org/packages/f4/5f/491dafc7bbf5a3cc1845dc0430872e8096eb9e2b6f8161509d124594ec2d/pillow-10.4.0-cp311-cp311-macosx_11_0_arm64.whl", hash = "sha256:dfe91cb65544a1321e631e696759491ae04a2ea11d36715eca01ce07284738be", size = 3375655 },
    { url = "https://files.pythonhosted.org/packages/73/d5/c4011a76f4207a3c151134cd22a1415741e42fa5ddecec7c0182887deb3d/pillow-10.4.0-cp311-cp311-manylinux_2_17_aarch64.manylinux2014_aarch64.whl", hash = "sha256:5dc6761a6efc781e6a1544206f22c80c3af4c8cf461206d46a1e6006e4429ff3", size = 4340304 },
    { url = "https://files.pythonhosted.org/packages/ac/10/c67e20445a707f7a610699bba4fe050583b688d8cd2d202572b257f46600/pillow-10.4.0-cp311-cp311-manylinux_2_17_x86_64.manylinux2014_x86_64.whl", hash = "sha256:5e84b6cc6a4a3d76c153a6b19270b3526a5a8ed6b09501d3af891daa2a9de7d6", size = 4452804 },
    { url = "https://files.pythonhosted.org/packages/a9/83/6523837906d1da2b269dee787e31df3b0acb12e3d08f024965a3e7f64665/pillow-10.4.0-cp311-cp311-manylinux_2_28_aarch64.whl", hash = "sha256:bbc527b519bd3aa9d7f429d152fea69f9ad37c95f0b02aebddff592688998abe", size = 4365126 },
    { url = "https://files.pythonhosted.org/packages/ba/e5/8c68ff608a4203085158cff5cc2a3c534ec384536d9438c405ed6370d080/pillow-10.4.0-cp311-cp311-manylinux_2_28_x86_64.whl", hash = "sha256:76a911dfe51a36041f2e756b00f96ed84677cdeb75d25c767f296c1c1eda1319", size = 4533541 },
    { url = "https://files.pythonhosted.org/packages/f4/7c/01b8dbdca5bc6785573f4cee96e2358b0918b7b2c7b60d8b6f3abf87a070/pillow-10.4.0-cp311-cp311-musllinux_1_2_aarch64.whl", hash = "sha256:59291fb29317122398786c2d44427bbd1a6d7ff54017075b22be9d21aa59bd8d", size = 4471616 },
    { url = "https://files.pythonhosted.org/packages/c8/57/2899b82394a35a0fbfd352e290945440e3b3785655a03365c0ca8279f351/pillow-10.4.0-cp311-cp311-musllinux_1_2_x86_64.whl", hash = "sha256:416d3a5d0e8cfe4f27f574362435bc9bae57f679a7158e0096ad2beb427b8696", size = 4600802 },
    { url = "https://files.pythonhosted.org/packages/4d/d7/a44f193d4c26e58ee5d2d9db3d4854b2cfb5b5e08d360a5e03fe987c0086/pillow-10.4.0-cp311-cp311-win32.whl", hash = "sha256:7086cc1d5eebb91ad24ded9f58bec6c688e9f0ed7eb3dbbf1e4800280a896496", size = 2235213 },
    { url = "https://files.pythonhosted.org/packages/c1/d0/5866318eec2b801cdb8c82abf190c8343d8a1cd8bf5a0c17444a6f268291/pillow-10.4.0-cp311-cp311-win_amd64.whl", hash = "sha256:cbed61494057c0f83b83eb3a310f0bf774b09513307c434d4366ed64f4128a91", size = 2554498 },
    { url = "https://files.pythonhosted.org/packages/d4/c8/310ac16ac2b97e902d9eb438688de0d961660a87703ad1561fd3dfbd2aa0/pillow-10.4.0-cp311-cp311-win_arm64.whl", hash = "sha256:f5f0c3e969c8f12dd2bb7e0b15d5c468b51e5017e01e2e867335c81903046a22", size = 2243219 },
    { url = "https://files.pythonhosted.org/packages/05/cb/0353013dc30c02a8be34eb91d25e4e4cf594b59e5a55ea1128fde1e5f8ea/pillow-10.4.0-cp312-cp312-macosx_10_10_x86_64.whl", hash = "sha256:673655af3eadf4df6b5457033f086e90299fdd7a47983a13827acf7459c15d94", size = 3509350 },
    { url = "https://files.pythonhosted.org/packages/e7/cf/5c558a0f247e0bf9cec92bff9b46ae6474dd736f6d906315e60e4075f737/pillow-10.4.0-cp312-cp312-macosx_11_0_arm64.whl", hash = "sha256:866b6942a92f56300012f5fbac71f2d610312ee65e22f1aa2609e491284e5597", size = 3374980 },
    { url = "https://files.pythonhosted.org/packages/84/48/6e394b86369a4eb68b8a1382c78dc092245af517385c086c5094e3b34428/pillow-10.4.0-cp312-cp312-manylinux_2_17_aarch64.manylinux2014_aarch64.whl", hash = "sha256:29dbdc4207642ea6aad70fbde1a9338753d33fb23ed6956e706936706f52dd80", size = 4343799 },
    { url = "https://files.pythonhosted.org/packages/3b/f3/a8c6c11fa84b59b9df0cd5694492da8c039a24cd159f0f6918690105c3be/pillow-10.4.0-cp312-cp312-manylinux_2_17_x86_64.manylinux2014_x86_64.whl", hash = "sha256:bf2342ac639c4cf38799a44950bbc2dfcb685f052b9e262f446482afaf4bffca", size = 4459973 },
    { url = "https://files.pythonhosted.org/packages/7d/1b/c14b4197b80150fb64453585247e6fb2e1d93761fa0fa9cf63b102fde822/pillow-10.4.0-cp312-cp312-manylinux_2_28_aarch64.whl", hash = "sha256:f5b92f4d70791b4a67157321c4e8225d60b119c5cc9aee8ecf153aace4aad4ef", size = 4370054 },
    { url = "https://files.pythonhosted.org/packages/55/77/40daddf677897a923d5d33329acd52a2144d54a9644f2a5422c028c6bf2d/pillow-10.4.0-cp312-cp312-manylinux_2_28_x86_64.whl", hash = "sha256:86dcb5a1eb778d8b25659d5e4341269e8590ad6b4e8b44d9f4b07f8d136c414a", size = 4539484 },
    { url = "https://files.pythonhosted.org/packages/40/54/90de3e4256b1207300fb2b1d7168dd912a2fb4b2401e439ba23c2b2cabde/pillow-10.4.0-cp312-cp312-musllinux_1_2_aarch64.whl", hash = "sha256:780c072c2e11c9b2c7ca37f9a2ee8ba66f44367ac3e5c7832afcfe5104fd6d1b", size = 4477375 },
    { url = "https://files.pythonhosted.org/packages/13/24/1bfba52f44193860918ff7c93d03d95e3f8748ca1de3ceaf11157a14cf16/pillow-10.4.0-cp312-cp312-musllinux_1_2_x86_64.whl", hash = "sha256:37fb69d905be665f68f28a8bba3c6d3223c8efe1edf14cc4cfa06c241f8c81d9", size = 4608773 },
    { url = "https://files.pythonhosted.org/packages/55/04/5e6de6e6120451ec0c24516c41dbaf80cce1b6451f96561235ef2429da2e/pillow-10.4.0-cp312-cp312-win32.whl", hash = "sha256:7dfecdbad5c301d7b5bde160150b4db4c659cee2b69589705b6f8a0c509d9f42", size = 2235690 },
    { url = "https://files.pythonhosted.org/packages/74/0a/d4ce3c44bca8635bd29a2eab5aa181b654a734a29b263ca8efe013beea98/pillow-10.4.0-cp312-cp312-win_amd64.whl", hash = "sha256:1d846aea995ad352d4bdcc847535bd56e0fd88d36829d2c90be880ef1ee4668a", size = 2554951 },
    { url = "https://files.pythonhosted.org/packages/b5/ca/184349ee40f2e92439be9b3502ae6cfc43ac4b50bc4fc6b3de7957563894/pillow-10.4.0-cp312-cp312-win_arm64.whl", hash = "sha256:e553cad5179a66ba15bb18b353a19020e73a7921296a7979c4a2b7f6a5cd57f9", size = 2243427 },
    { url = "https://files.pythonhosted.org/packages/c3/00/706cebe7c2c12a6318aabe5d354836f54adff7156fd9e1bd6c89f4ba0e98/pillow-10.4.0-cp313-cp313-macosx_10_13_x86_64.whl", hash = "sha256:8bc1a764ed8c957a2e9cacf97c8b2b053b70307cf2996aafd70e91a082e70df3", size = 3525685 },
    { url = "https://files.pythonhosted.org/packages/cf/76/f658cbfa49405e5ecbfb9ba42d07074ad9792031267e782d409fd8fe7c69/pillow-10.4.0-cp313-cp313-macosx_11_0_arm64.whl", hash = "sha256:6209bb41dc692ddfee4942517c19ee81b86c864b626dbfca272ec0f7cff5d9fb", size = 3374883 },
    { url = "https://files.pythonhosted.org/packages/46/2b/99c28c4379a85e65378211971c0b430d9c7234b1ec4d59b2668f6299e011/pillow-10.4.0-cp313-cp313-manylinux_2_17_aarch64.manylinux2014_aarch64.whl", hash = "sha256:bee197b30783295d2eb680b311af15a20a8b24024a19c3a26431ff83eb8d1f70", size = 4339837 },
    { url = "https://files.pythonhosted.org/packages/f1/74/b1ec314f624c0c43711fdf0d8076f82d9d802afd58f1d62c2a86878e8615/pillow-10.4.0-cp313-cp313-manylinux_2_17_x86_64.manylinux2014_x86_64.whl", hash = "sha256:1ef61f5dd14c300786318482456481463b9d6b91ebe5ef12f405afbba77ed0be", size = 4455562 },
    { url = "https://files.pythonhosted.org/packages/4a/2a/4b04157cb7b9c74372fa867096a1607e6fedad93a44deeff553ccd307868/pillow-10.4.0-cp313-cp313-manylinux_2_28_aarch64.whl", hash = "sha256:297e388da6e248c98bc4a02e018966af0c5f92dfacf5a5ca22fa01cb3179bca0", size = 4366761 },
    { url = "https://files.pythonhosted.org/packages/ac/7b/8f1d815c1a6a268fe90481232c98dd0e5fa8c75e341a75f060037bd5ceae/pillow-10.4.0-cp313-cp313-manylinux_2_28_x86_64.whl", hash = "sha256:e4db64794ccdf6cb83a59d73405f63adbe2a1887012e308828596100a0b2f6cc", size = 4536767 },
    { url = "https://files.pythonhosted.org/packages/e5/77/05fa64d1f45d12c22c314e7b97398ffb28ef2813a485465017b7978b3ce7/pillow-10.4.0-cp313-cp313-musllinux_1_2_aarch64.whl", hash = "sha256:bd2880a07482090a3bcb01f4265f1936a903d70bc740bfcb1fd4e8a2ffe5cf5a", size = 4477989 },
    { url = "https://files.pythonhosted.org/packages/12/63/b0397cfc2caae05c3fb2f4ed1b4fc4fc878f0243510a7a6034ca59726494/pillow-10.4.0-cp313-cp313-musllinux_1_2_x86_64.whl", hash = "sha256:4b35b21b819ac1dbd1233317adeecd63495f6babf21b7b2512d244ff6c6ce309", size = 4610255 },
    { url = "https://files.pythonhosted.org/packages/7b/f9/cfaa5082ca9bc4a6de66ffe1c12c2d90bf09c309a5f52b27759a596900e7/pillow-10.4.0-cp313-cp313-win32.whl", hash = "sha256:551d3fd6e9dc15e4c1eb6fc4ba2b39c0c7933fa113b220057a34f4bb3268a060", size = 2235603 },
    { url = "https://files.pythonhosted.org/packages/01/6a/30ff0eef6e0c0e71e55ded56a38d4859bf9d3634a94a88743897b5f96936/pillow-10.4.0-cp313-cp313-win_amd64.whl", hash = "sha256:030abdbe43ee02e0de642aee345efa443740aa4d828bfe8e2eb11922ea6a21ea", size = 2554972 },
    { url = "https://files.pythonhosted.org/packages/48/2c/2e0a52890f269435eee38b21c8218e102c621fe8d8df8b9dd06fabf879ba/pillow-10.4.0-cp313-cp313-win_arm64.whl", hash = "sha256:5b001114dd152cfd6b23befeb28d7aee43553e2402c9f159807bf55f33af8a8d", size = 2243375 },
    { url = "https://files.pythonhosted.org/packages/38/30/095d4f55f3a053392f75e2eae45eba3228452783bab3d9a920b951ac495c/pillow-10.4.0-pp310-pypy310_pp73-macosx_10_15_x86_64.whl", hash = "sha256:5b4815f2e65b30f5fbae9dfffa8636d992d49705723fe86a3661806e069352d4", size = 3493889 },
    { url = "https://files.pythonhosted.org/packages/f3/e8/4ff79788803a5fcd5dc35efdc9386af153569853767bff74540725b45863/pillow-10.4.0-pp310-pypy310_pp73-macosx_11_0_arm64.whl", hash = "sha256:8f0aef4ef59694b12cadee839e2ba6afeab89c0f39a3adc02ed51d109117b8da", size = 3346160 },
    { url = "https://files.pythonhosted.org/packages/d7/ac/4184edd511b14f760c73f5bb8a5d6fd85c591c8aff7c2229677a355c4179/pillow-10.4.0-pp310-pypy310_pp73-manylinux_2_17_aarch64.manylinux2014_aarch64.whl", hash = "sha256:9f4727572e2918acaa9077c919cbbeb73bd2b3ebcfe033b72f858fc9fbef0026", size = 3435020 },
    { url = "https://files.pythonhosted.org/packages/da/21/1749cd09160149c0a246a81d646e05f35041619ce76f6493d6a96e8d1103/pillow-10.4.0-pp310-pypy310_pp73-manylinux_2_17_x86_64.manylinux2014_x86_64.whl", hash = "sha256:ff25afb18123cea58a591ea0244b92eb1e61a1fd497bf6d6384f09bc3262ec3e", size = 3490539 },
    { url = "https://files.pythonhosted.org/packages/b6/f5/f71fe1888b96083b3f6dfa0709101f61fc9e972c0c8d04e9d93ccef2a045/pillow-10.4.0-pp310-pypy310_pp73-manylinux_2_28_aarch64.whl", hash = "sha256:dc3e2db6ba09ffd7d02ae9141cfa0ae23393ee7687248d46a7507b75d610f4f5", size = 3476125 },
    { url = "https://files.pythonhosted.org/packages/96/b9/c0362c54290a31866c3526848583a2f45a535aa9d725fd31e25d318c805f/pillow-10.4.0-pp310-pypy310_pp73-manylinux_2_28_x86_64.whl", hash = "sha256:02a2be69f9c9b8c1e97cf2713e789d4e398c751ecfd9967c18d0ce304efbf885", size = 3579373 },
    { url = "https://files.pythonhosted.org/packages/52/3b/ce7a01026a7cf46e5452afa86f97a5e88ca97f562cafa76570178ab56d8d/pillow-10.4.0-pp310-pypy310_pp73-win_amd64.whl", hash = "sha256:0755ffd4a0c6f267cccbae2e9903d95477ca2f77c4fcf3a3a09570001856c8a5", size = 2554661 },
]

[[package]]
name = "platformdirs"
version = "4.3.8"
source = { registry = "https://pypi.org/simple" }
sdist = { url = "https://files.pythonhosted.org/packages/fe/8b/3c73abc9c759ecd3f1f7ceff6685840859e8070c4d947c93fae71f6a0bf2/platformdirs-4.3.8.tar.gz", hash = "sha256:3d512d96e16bcb959a814c9f348431070822a6496326a4be0911c40b5a74c2bc", size = 21362 }
wheels = [
    { url = "https://files.pythonhosted.org/packages/fe/39/979e8e21520d4e47a0bbe349e2713c0aac6f3d853d0e5b34d76206c439aa/platformdirs-4.3.8-py3-none-any.whl", hash = "sha256:ff7059bb7eb1179e2685604f4aaf157cfd9535242bd23742eadc3c13542139b4", size = 18567 },
]

[[package]]
name = "pluggy"
version = "1.6.0"
source = { registry = "https://pypi.org/simple" }
sdist = { url = "https://files.pythonhosted.org/packages/f9/e2/3e91f31a7d2b083fe6ef3fa267035b518369d9511ffab804f839851d2779/pluggy-1.6.0.tar.gz", hash = "sha256:7dcc130b76258d33b90f61b658791dede3486c3e6bfb003ee5c9bfb396dd22f3", size = 69412 }
wheels = [
    { url = "https://files.pythonhosted.org/packages/54/20/4d324d65cc6d9205fabedc306948156824eb9f0ee1633355a8f7ec5c66bf/pluggy-1.6.0-py3-none-any.whl", hash = "sha256:e920276dd6813095e9377c0bc5566d94c932c33b27a3e3945d8389c374dd4746", size = 20538 },
]

[[package]]
name = "pre-commit"
version = "4.2.0"
source = { registry = "https://pypi.org/simple" }
dependencies = [
    { name = "cfgv" },
    { name = "identify" },
    { name = "nodeenv" },
    { name = "pyyaml" },
    { name = "virtualenv" },
]
sdist = { url = "https://files.pythonhosted.org/packages/08/39/679ca9b26c7bb2999ff122d50faa301e49af82ca9c066ec061cfbc0c6784/pre_commit-4.2.0.tar.gz", hash = "sha256:601283b9757afd87d40c4c4a9b2b5de9637a8ea02eaff7adc2d0fb4e04841146", size = 193424 }
wheels = [
    { url = "https://files.pythonhosted.org/packages/88/74/a88bf1b1efeae488a0c0b7bdf71429c313722d1fc0f377537fbe554e6180/pre_commit-4.2.0-py2.py3-none-any.whl", hash = "sha256:a009ca7205f1eb497d10b845e52c838a98b6cdd2102a6c8e4540e94ee75c58bd", size = 220707 },
]

[[package]]
name = "psutil"
version = "7.0.0"
source = { registry = "https://pypi.org/simple" }
sdist = { url = "https://files.pythonhosted.org/packages/2a/80/336820c1ad9286a4ded7e845b2eccfcb27851ab8ac6abece774a6ff4d3de/psutil-7.0.0.tar.gz", hash = "sha256:7be9c3eba38beccb6495ea33afd982a44074b78f28c434a1f51cc07fd315c456", size = 497003 }
wheels = [
    { url = "https://files.pythonhosted.org/packages/ed/e6/2d26234410f8b8abdbf891c9da62bee396583f713fb9f3325a4760875d22/psutil-7.0.0-cp36-abi3-macosx_10_9_x86_64.whl", hash = "sha256:101d71dc322e3cffd7cea0650b09b3d08b8e7c4109dd6809fe452dfd00e58b25", size = 238051 },
    { url = "https://files.pythonhosted.org/packages/04/8b/30f930733afe425e3cbfc0e1468a30a18942350c1a8816acfade80c005c4/psutil-7.0.0-cp36-abi3-macosx_11_0_arm64.whl", hash = "sha256:39db632f6bb862eeccf56660871433e111b6ea58f2caea825571951d4b6aa3da", size = 239535 },
    { url = "https://files.pythonhosted.org/packages/2a/ed/d362e84620dd22876b55389248e522338ed1bf134a5edd3b8231d7207f6d/psutil-7.0.0-cp36-abi3-manylinux_2_12_i686.manylinux2010_i686.manylinux_2_17_i686.manylinux2014_i686.whl", hash = "sha256:1fcee592b4c6f146991ca55919ea3d1f8926497a713ed7faaf8225e174581e91", size = 275004 },
    { url = "https://files.pythonhosted.org/packages/bf/b9/b0eb3f3cbcb734d930fdf839431606844a825b23eaf9a6ab371edac8162c/psutil-7.0.0-cp36-abi3-manylinux_2_12_x86_64.manylinux2010_x86_64.manylinux_2_17_x86_64.manylinux2014_x86_64.whl", hash = "sha256:4b1388a4f6875d7e2aff5c4ca1cc16c545ed41dd8bb596cefea80111db353a34", size = 277986 },
    { url = "https://files.pythonhosted.org/packages/eb/a2/709e0fe2f093556c17fbafda93ac032257242cabcc7ff3369e2cb76a97aa/psutil-7.0.0-cp36-abi3-manylinux_2_17_aarch64.manylinux2014_aarch64.whl", hash = "sha256:a5f098451abc2828f7dc6b58d44b532b22f2088f4999a937557b603ce72b1993", size = 279544 },
    { url = "https://files.pythonhosted.org/packages/50/e6/eecf58810b9d12e6427369784efe814a1eec0f492084ce8eb8f4d89d6d61/psutil-7.0.0-cp37-abi3-win32.whl", hash = "sha256:ba3fcef7523064a6c9da440fc4d6bd07da93ac726b5733c29027d7dc95b39d99", size = 241053 },
    { url = "https://files.pythonhosted.org/packages/50/1b/6921afe68c74868b4c9fa424dad3be35b095e16687989ebbb50ce4fceb7c/psutil-7.0.0-cp37-abi3-win_amd64.whl", hash = "sha256:4cf3d4eb1aa9b348dec30105c55cd9b7d4629285735a102beb4441e38db90553", size = 244885 },
]

[[package]]
name = "pycparser"
version = "2.22"
source = { registry = "https://pypi.org/simple" }
sdist = { url = "https://files.pythonhosted.org/packages/1d/b2/31537cf4b1ca988837256c910a668b553fceb8f069bedc4b1c826024b52c/pycparser-2.22.tar.gz", hash = "sha256:491c8be9c040f5390f5bf44a5b07752bd07f56edf992381b05c701439eec10f6", size = 172736 }
wheels = [
    { url = "https://files.pythonhosted.org/packages/13/a3/a812df4e2dd5696d1f351d58b8fe16a405b234ad2886a0dab9183fb78109/pycparser-2.22-py3-none-any.whl", hash = "sha256:c3702b6d3dd8c7abc1afa565d7e63d53a1d0bd86cdc24edd75470f4de499cfcc", size = 117552 },
]

[[package]]
name = "pydantic"
version = "2.11.7"
source = { registry = "https://pypi.org/simple" }
dependencies = [
    { name = "annotated-types" },
    { name = "pydantic-core" },
    { name = "typing-extensions" },
    { name = "typing-inspection" },
]
sdist = { url = "https://files.pythonhosted.org/packages/00/dd/4325abf92c39ba8623b5af936ddb36ffcfe0beae70405d456ab1fb2f5b8c/pydantic-2.11.7.tar.gz", hash = "sha256:d989c3c6cb79469287b1569f7447a17848c998458d49ebe294e975b9baf0f0db", size = 788350 }
wheels = [
    { url = "https://files.pythonhosted.org/packages/6a/c0/ec2b1c8712ca690e5d61979dee872603e92b8a32f94cc1b72d53beab008a/pydantic-2.11.7-py3-none-any.whl", hash = "sha256:dde5df002701f6de26248661f6835bbe296a47bf73990135c7d07ce741b9623b", size = 444782 },
]

[[package]]
name = "pydantic-core"
version = "2.33.2"
source = { registry = "https://pypi.org/simple" }
dependencies = [
    { name = "typing-extensions" },
]
sdist = { url = "https://files.pythonhosted.org/packages/ad/88/5f2260bdfae97aabf98f1778d43f69574390ad787afb646292a638c923d4/pydantic_core-2.33.2.tar.gz", hash = "sha256:7cb8bc3605c29176e1b105350d2e6474142d7c1bd1d9327c4a9bdb46bf827acc", size = 435195 }
wheels = [
    { url = "https://files.pythonhosted.org/packages/e5/92/b31726561b5dae176c2d2c2dc43a9c5bfba5d32f96f8b4c0a600dd492447/pydantic_core-2.33.2-cp310-cp310-macosx_10_12_x86_64.whl", hash = "sha256:2b3d326aaef0c0399d9afffeb6367d5e26ddc24d351dbc9c636840ac355dc5d8", size = 2028817 },
    { url = "https://files.pythonhosted.org/packages/a3/44/3f0b95fafdaca04a483c4e685fe437c6891001bf3ce8b2fded82b9ea3aa1/pydantic_core-2.33.2-cp310-cp310-macosx_11_0_arm64.whl", hash = "sha256:0e5b2671f05ba48b94cb90ce55d8bdcaaedb8ba00cc5359f6810fc918713983d", size = 1861357 },
    { url = "https://files.pythonhosted.org/packages/30/97/e8f13b55766234caae05372826e8e4b3b96e7b248be3157f53237682e43c/pydantic_core-2.33.2-cp310-cp310-manylinux_2_17_aarch64.manylinux2014_aarch64.whl", hash = "sha256:0069c9acc3f3981b9ff4cdfaf088e98d83440a4c7ea1bc07460af3d4dc22e72d", size = 1898011 },
    { url = "https://files.pythonhosted.org/packages/9b/a3/99c48cf7bafc991cc3ee66fd544c0aae8dc907b752f1dad2d79b1b5a471f/pydantic_core-2.33.2-cp310-cp310-manylinux_2_17_armv7l.manylinux2014_armv7l.whl", hash = "sha256:d53b22f2032c42eaaf025f7c40c2e3b94568ae077a606f006d206a463bc69572", size = 1982730 },
    { url = "https://files.pythonhosted.org/packages/de/8e/a5b882ec4307010a840fb8b58bd9bf65d1840c92eae7534c7441709bf54b/pydantic_core-2.33.2-cp310-cp310-manylinux_2_17_ppc64le.manylinux2014_ppc64le.whl", hash = "sha256:0405262705a123b7ce9f0b92f123334d67b70fd1f20a9372b907ce1080c7ba02", size = 2136178 },
    { url = "https://files.pythonhosted.org/packages/e4/bb/71e35fc3ed05af6834e890edb75968e2802fe98778971ab5cba20a162315/pydantic_core-2.33.2-cp310-cp310-manylinux_2_17_s390x.manylinux2014_s390x.whl", hash = "sha256:4b25d91e288e2c4e0662b8038a28c6a07eaac3e196cfc4ff69de4ea3db992a1b", size = 2736462 },
    { url = "https://files.pythonhosted.org/packages/31/0d/c8f7593e6bc7066289bbc366f2235701dcbebcd1ff0ef8e64f6f239fb47d/pydantic_core-2.33.2-cp310-cp310-manylinux_2_17_x86_64.manylinux2014_x86_64.whl", hash = "sha256:6bdfe4b3789761f3bcb4b1ddf33355a71079858958e3a552f16d5af19768fef2", size = 2005652 },
    { url = "https://files.pythonhosted.org/packages/d2/7a/996d8bd75f3eda405e3dd219ff5ff0a283cd8e34add39d8ef9157e722867/pydantic_core-2.33.2-cp310-cp310-manylinux_2_5_i686.manylinux1_i686.whl", hash = "sha256:efec8db3266b76ef9607c2c4c419bdb06bf335ae433b80816089ea7585816f6a", size = 2113306 },
    { url = "https://files.pythonhosted.org/packages/ff/84/daf2a6fb2db40ffda6578a7e8c5a6e9c8affb251a05c233ae37098118788/pydantic_core-2.33.2-cp310-cp310-musllinux_1_1_aarch64.whl", hash = "sha256:031c57d67ca86902726e0fae2214ce6770bbe2f710dc33063187a68744a5ecac", size = 2073720 },
    { url = "https://files.pythonhosted.org/packages/77/fb/2258da019f4825128445ae79456a5499c032b55849dbd5bed78c95ccf163/pydantic_core-2.33.2-cp310-cp310-musllinux_1_1_armv7l.whl", hash = "sha256:f8de619080e944347f5f20de29a975c2d815d9ddd8be9b9b7268e2e3ef68605a", size = 2244915 },
    { url = "https://files.pythonhosted.org/packages/d8/7a/925ff73756031289468326e355b6fa8316960d0d65f8b5d6b3a3e7866de7/pydantic_core-2.33.2-cp310-cp310-musllinux_1_1_x86_64.whl", hash = "sha256:73662edf539e72a9440129f231ed3757faab89630d291b784ca99237fb94db2b", size = 2241884 },
    { url = "https://files.pythonhosted.org/packages/0b/b0/249ee6d2646f1cdadcb813805fe76265745c4010cf20a8eba7b0e639d9b2/pydantic_core-2.33.2-cp310-cp310-win32.whl", hash = "sha256:0a39979dcbb70998b0e505fb1556a1d550a0781463ce84ebf915ba293ccb7e22", size = 1910496 },
    { url = "https://files.pythonhosted.org/packages/66/ff/172ba8f12a42d4b552917aa65d1f2328990d3ccfc01d5b7c943ec084299f/pydantic_core-2.33.2-cp310-cp310-win_amd64.whl", hash = "sha256:b0379a2b24882fef529ec3b4987cb5d003b9cda32256024e6fe1586ac45fc640", size = 1955019 },
    { url = "https://files.pythonhosted.org/packages/3f/8d/71db63483d518cbbf290261a1fc2839d17ff89fce7089e08cad07ccfce67/pydantic_core-2.33.2-cp311-cp311-macosx_10_12_x86_64.whl", hash = "sha256:4c5b0a576fb381edd6d27f0a85915c6daf2f8138dc5c267a57c08a62900758c7", size = 2028584 },
    { url = "https://files.pythonhosted.org/packages/24/2f/3cfa7244ae292dd850989f328722d2aef313f74ffc471184dc509e1e4e5a/pydantic_core-2.33.2-cp311-cp311-macosx_11_0_arm64.whl", hash = "sha256:e799c050df38a639db758c617ec771fd8fb7a5f8eaaa4b27b101f266b216a246", size = 1855071 },
    { url = "https://files.pythonhosted.org/packages/b3/d3/4ae42d33f5e3f50dd467761304be2fa0a9417fbf09735bc2cce003480f2a/pydantic_core-2.33.2-cp311-cp311-manylinux_2_17_aarch64.manylinux2014_aarch64.whl", hash = "sha256:dc46a01bf8d62f227d5ecee74178ffc448ff4e5197c756331f71efcc66dc980f", size = 1897823 },
    { url = "https://files.pythonhosted.org/packages/f4/f3/aa5976e8352b7695ff808599794b1fba2a9ae2ee954a3426855935799488/pydantic_core-2.33.2-cp311-cp311-manylinux_2_17_armv7l.manylinux2014_armv7l.whl", hash = "sha256:a144d4f717285c6d9234a66778059f33a89096dfb9b39117663fd8413d582dcc", size = 1983792 },
    { url = "https://files.pythonhosted.org/packages/d5/7a/cda9b5a23c552037717f2b2a5257e9b2bfe45e687386df9591eff7b46d28/pydantic_core-2.33.2-cp311-cp311-manylinux_2_17_ppc64le.manylinux2014_ppc64le.whl", hash = "sha256:73cf6373c21bc80b2e0dc88444f41ae60b2f070ed02095754eb5a01df12256de", size = 2136338 },
    { url = "https://files.pythonhosted.org/packages/2b/9f/b8f9ec8dd1417eb9da784e91e1667d58a2a4a7b7b34cf4af765ef663a7e5/pydantic_core-2.33.2-cp311-cp311-manylinux_2_17_s390x.manylinux2014_s390x.whl", hash = "sha256:3dc625f4aa79713512d1976fe9f0bc99f706a9dee21dfd1810b4bbbf228d0e8a", size = 2730998 },
    { url = "https://files.pythonhosted.org/packages/47/bc/cd720e078576bdb8255d5032c5d63ee5c0bf4b7173dd955185a1d658c456/pydantic_core-2.33.2-cp311-cp311-manylinux_2_17_x86_64.manylinux2014_x86_64.whl", hash = "sha256:881b21b5549499972441da4758d662aeea93f1923f953e9cbaff14b8b9565aef", size = 2003200 },
    { url = "https://files.pythonhosted.org/packages/ca/22/3602b895ee2cd29d11a2b349372446ae9727c32e78a94b3d588a40fdf187/pydantic_core-2.33.2-cp311-cp311-manylinux_2_5_i686.manylinux1_i686.whl", hash = "sha256:bdc25f3681f7b78572699569514036afe3c243bc3059d3942624e936ec93450e", size = 2113890 },
    { url = "https://files.pythonhosted.org/packages/ff/e6/e3c5908c03cf00d629eb38393a98fccc38ee0ce8ecce32f69fc7d7b558a7/pydantic_core-2.33.2-cp311-cp311-musllinux_1_1_aarch64.whl", hash = "sha256:fe5b32187cbc0c862ee201ad66c30cf218e5ed468ec8dc1cf49dec66e160cc4d", size = 2073359 },
    { url = "https://files.pythonhosted.org/packages/12/e7/6a36a07c59ebefc8777d1ffdaf5ae71b06b21952582e4b07eba88a421c79/pydantic_core-2.33.2-cp311-cp311-musllinux_1_1_armv7l.whl", hash = "sha256:bc7aee6f634a6f4a95676fcb5d6559a2c2a390330098dba5e5a5f28a2e4ada30", size = 2245883 },
    { url = "https://files.pythonhosted.org/packages/16/3f/59b3187aaa6cc0c1e6616e8045b284de2b6a87b027cce2ffcea073adf1d2/pydantic_core-2.33.2-cp311-cp311-musllinux_1_1_x86_64.whl", hash = "sha256:235f45e5dbcccf6bd99f9f472858849f73d11120d76ea8707115415f8e5ebebf", size = 2241074 },
    { url = "https://files.pythonhosted.org/packages/e0/ed/55532bb88f674d5d8f67ab121a2a13c385df382de2a1677f30ad385f7438/pydantic_core-2.33.2-cp311-cp311-win32.whl", hash = "sha256:6368900c2d3ef09b69cb0b913f9f8263b03786e5b2a387706c5afb66800efd51", size = 1910538 },
    { url = "https://files.pythonhosted.org/packages/fe/1b/25b7cccd4519c0b23c2dd636ad39d381abf113085ce4f7bec2b0dc755eb1/pydantic_core-2.33.2-cp311-cp311-win_amd64.whl", hash = "sha256:1e063337ef9e9820c77acc768546325ebe04ee38b08703244c1309cccc4f1bab", size = 1952909 },
    { url = "https://files.pythonhosted.org/packages/49/a9/d809358e49126438055884c4366a1f6227f0f84f635a9014e2deb9b9de54/pydantic_core-2.33.2-cp311-cp311-win_arm64.whl", hash = "sha256:6b99022f1d19bc32a4c2a0d544fc9a76e3be90f0b3f4af413f87d38749300e65", size = 1897786 },
    { url = "https://files.pythonhosted.org/packages/18/8a/2b41c97f554ec8c71f2a8a5f85cb56a8b0956addfe8b0efb5b3d77e8bdc3/pydantic_core-2.33.2-cp312-cp312-macosx_10_12_x86_64.whl", hash = "sha256:a7ec89dc587667f22b6a0b6579c249fca9026ce7c333fc142ba42411fa243cdc", size = 2009000 },
    { url = "https://files.pythonhosted.org/packages/a1/02/6224312aacb3c8ecbaa959897af57181fb6cf3a3d7917fd44d0f2917e6f2/pydantic_core-2.33.2-cp312-cp312-macosx_11_0_arm64.whl", hash = "sha256:3c6db6e52c6d70aa0d00d45cdb9b40f0433b96380071ea80b09277dba021ddf7", size = 1847996 },
    { url = "https://files.pythonhosted.org/packages/d6/46/6dcdf084a523dbe0a0be59d054734b86a981726f221f4562aed313dbcb49/pydantic_core-2.33.2-cp312-cp312-manylinux_2_17_aarch64.manylinux2014_aarch64.whl", hash = "sha256:4e61206137cbc65e6d5256e1166f88331d3b6238e082d9f74613b9b765fb9025", size = 1880957 },
    { url = "https://files.pythonhosted.org/packages/ec/6b/1ec2c03837ac00886ba8160ce041ce4e325b41d06a034adbef11339ae422/pydantic_core-2.33.2-cp312-cp312-manylinux_2_17_armv7l.manylinux2014_armv7l.whl", hash = "sha256:eb8c529b2819c37140eb51b914153063d27ed88e3bdc31b71198a198e921e011", size = 1964199 },
    { url = "https://files.pythonhosted.org/packages/2d/1d/6bf34d6adb9debd9136bd197ca72642203ce9aaaa85cfcbfcf20f9696e83/pydantic_core-2.33.2-cp312-cp312-manylinux_2_17_ppc64le.manylinux2014_ppc64le.whl", hash = "sha256:c52b02ad8b4e2cf14ca7b3d918f3eb0ee91e63b3167c32591e57c4317e134f8f", size = 2120296 },
    { url = "https://files.pythonhosted.org/packages/e0/94/2bd0aaf5a591e974b32a9f7123f16637776c304471a0ab33cf263cf5591a/pydantic_core-2.33.2-cp312-cp312-manylinux_2_17_s390x.manylinux2014_s390x.whl", hash = "sha256:96081f1605125ba0855dfda83f6f3df5ec90c61195421ba72223de35ccfb2f88", size = 2676109 },
    { url = "https://files.pythonhosted.org/packages/f9/41/4b043778cf9c4285d59742281a769eac371b9e47e35f98ad321349cc5d61/pydantic_core-2.33.2-cp312-cp312-manylinux_2_17_x86_64.manylinux2014_x86_64.whl", hash = "sha256:8f57a69461af2a5fa6e6bbd7a5f60d3b7e6cebb687f55106933188e79ad155c1", size = 2002028 },
    { url = "https://files.pythonhosted.org/packages/cb/d5/7bb781bf2748ce3d03af04d5c969fa1308880e1dca35a9bd94e1a96a922e/pydantic_core-2.33.2-cp312-cp312-manylinux_2_5_i686.manylinux1_i686.whl", hash = "sha256:572c7e6c8bb4774d2ac88929e3d1f12bc45714ae5ee6d9a788a9fb35e60bb04b", size = 2100044 },
    { url = "https://files.pythonhosted.org/packages/fe/36/def5e53e1eb0ad896785702a5bbfd25eed546cdcf4087ad285021a90ed53/pydantic_core-2.33.2-cp312-cp312-musllinux_1_1_aarch64.whl", hash = "sha256:db4b41f9bd95fbe5acd76d89920336ba96f03e149097365afe1cb092fceb89a1", size = 2058881 },
    { url = "https://files.pythonhosted.org/packages/01/6c/57f8d70b2ee57fc3dc8b9610315949837fa8c11d86927b9bb044f8705419/pydantic_core-2.33.2-cp312-cp312-musllinux_1_1_armv7l.whl", hash = "sha256:fa854f5cf7e33842a892e5c73f45327760bc7bc516339fda888c75ae60edaeb6", size = 2227034 },
    { url = "https://files.pythonhosted.org/packages/27/b9/9c17f0396a82b3d5cbea4c24d742083422639e7bb1d5bf600e12cb176a13/pydantic_core-2.33.2-cp312-cp312-musllinux_1_1_x86_64.whl", hash = "sha256:5f483cfb75ff703095c59e365360cb73e00185e01aaea067cd19acffd2ab20ea", size = 2234187 },
    { url = "https://files.pythonhosted.org/packages/b0/6a/adf5734ffd52bf86d865093ad70b2ce543415e0e356f6cacabbc0d9ad910/pydantic_core-2.33.2-cp312-cp312-win32.whl", hash = "sha256:9cb1da0f5a471435a7bc7e439b8a728e8b61e59784b2af70d7c169f8dd8ae290", size = 1892628 },
    { url = "https://files.pythonhosted.org/packages/43/e4/5479fecb3606c1368d496a825d8411e126133c41224c1e7238be58b87d7e/pydantic_core-2.33.2-cp312-cp312-win_amd64.whl", hash = "sha256:f941635f2a3d96b2973e867144fde513665c87f13fe0e193c158ac51bfaaa7b2", size = 1955866 },
    { url = "https://files.pythonhosted.org/packages/0d/24/8b11e8b3e2be9dd82df4b11408a67c61bb4dc4f8e11b5b0fc888b38118b5/pydantic_core-2.33.2-cp312-cp312-win_arm64.whl", hash = "sha256:cca3868ddfaccfbc4bfb1d608e2ccaaebe0ae628e1416aeb9c4d88c001bb45ab", size = 1888894 },
    { url = "https://files.pythonhosted.org/packages/46/8c/99040727b41f56616573a28771b1bfa08a3d3fe74d3d513f01251f79f172/pydantic_core-2.33.2-cp313-cp313-macosx_10_12_x86_64.whl", hash = "sha256:1082dd3e2d7109ad8b7da48e1d4710c8d06c253cbc4a27c1cff4fbcaa97a9e3f", size = 2015688 },
    { url = "https://files.pythonhosted.org/packages/3a/cc/5999d1eb705a6cefc31f0b4a90e9f7fc400539b1a1030529700cc1b51838/pydantic_core-2.33.2-cp313-cp313-macosx_11_0_arm64.whl", hash = "sha256:f517ca031dfc037a9c07e748cefd8d96235088b83b4f4ba8939105d20fa1dcd6", size = 1844808 },
    { url = "https://files.pythonhosted.org/packages/6f/5e/a0a7b8885c98889a18b6e376f344da1ef323d270b44edf8174d6bce4d622/pydantic_core-2.33.2-cp313-cp313-manylinux_2_17_aarch64.manylinux2014_aarch64.whl", hash = "sha256:0a9f2c9dd19656823cb8250b0724ee9c60a82f3cdf68a080979d13092a3b0fef", size = 1885580 },
    { url = "https://files.pythonhosted.org/packages/3b/2a/953581f343c7d11a304581156618c3f592435523dd9d79865903272c256a/pydantic_core-2.33.2-cp313-cp313-manylinux_2_17_armv7l.manylinux2014_armv7l.whl", hash = "sha256:2b0a451c263b01acebe51895bfb0e1cc842a5c666efe06cdf13846c7418caa9a", size = 1973859 },
    { url = "https://files.pythonhosted.org/packages/e6/55/f1a813904771c03a3f97f676c62cca0c0a4138654107c1b61f19c644868b/pydantic_core-2.33.2-cp313-cp313-manylinux_2_17_ppc64le.manylinux2014_ppc64le.whl", hash = "sha256:1ea40a64d23faa25e62a70ad163571c0b342b8bf66d5fa612ac0dec4f069d916", size = 2120810 },
    { url = "https://files.pythonhosted.org/packages/aa/c3/053389835a996e18853ba107a63caae0b9deb4a276c6b472931ea9ae6e48/pydantic_core-2.33.2-cp313-cp313-manylinux_2_17_s390x.manylinux2014_s390x.whl", hash = "sha256:0fb2d542b4d66f9470e8065c5469ec676978d625a8b7a363f07d9a501a9cb36a", size = 2676498 },
    { url = "https://files.pythonhosted.org/packages/eb/3c/f4abd740877a35abade05e437245b192f9d0ffb48bbbbd708df33d3cda37/pydantic_core-2.33.2-cp313-cp313-manylinux_2_17_x86_64.manylinux2014_x86_64.whl", hash = "sha256:9fdac5d6ffa1b5a83bca06ffe7583f5576555e6c8b3a91fbd25ea7780f825f7d", size = 2000611 },
    { url = "https://files.pythonhosted.org/packages/59/a7/63ef2fed1837d1121a894d0ce88439fe3e3b3e48c7543b2a4479eb99c2bd/pydantic_core-2.33.2-cp313-cp313-manylinux_2_5_i686.manylinux1_i686.whl", hash = "sha256:04a1a413977ab517154eebb2d326da71638271477d6ad87a769102f7c2488c56", size = 2107924 },
    { url = "https://files.pythonhosted.org/packages/04/8f/2551964ef045669801675f1cfc3b0d74147f4901c3ffa42be2ddb1f0efc4/pydantic_core-2.33.2-cp313-cp313-musllinux_1_1_aarch64.whl", hash = "sha256:c8e7af2f4e0194c22b5b37205bfb293d166a7344a5b0d0eaccebc376546d77d5", size = 2063196 },
    { url = "https://files.pythonhosted.org/packages/26/bd/d9602777e77fc6dbb0c7db9ad356e9a985825547dce5ad1d30ee04903918/pydantic_core-2.33.2-cp313-cp313-musllinux_1_1_armv7l.whl", hash = "sha256:5c92edd15cd58b3c2d34873597a1e20f13094f59cf88068adb18947df5455b4e", size = 2236389 },
    { url = "https://files.pythonhosted.org/packages/42/db/0e950daa7e2230423ab342ae918a794964b053bec24ba8af013fc7c94846/pydantic_core-2.33.2-cp313-cp313-musllinux_1_1_x86_64.whl", hash = "sha256:65132b7b4a1c0beded5e057324b7e16e10910c106d43675d9bd87d4f38dde162", size = 2239223 },
    { url = "https://files.pythonhosted.org/packages/58/4d/4f937099c545a8a17eb52cb67fe0447fd9a373b348ccfa9a87f141eeb00f/pydantic_core-2.33.2-cp313-cp313-win32.whl", hash = "sha256:52fb90784e0a242bb96ec53f42196a17278855b0f31ac7c3cc6f5c1ec4811849", size = 1900473 },
    { url = "https://files.pythonhosted.org/packages/a0/75/4a0a9bac998d78d889def5e4ef2b065acba8cae8c93696906c3a91f310ca/pydantic_core-2.33.2-cp313-cp313-win_amd64.whl", hash = "sha256:c083a3bdd5a93dfe480f1125926afcdbf2917ae714bdb80b36d34318b2bec5d9", size = 1955269 },
    { url = "https://files.pythonhosted.org/packages/f9/86/1beda0576969592f1497b4ce8e7bc8cbdf614c352426271b1b10d5f0aa64/pydantic_core-2.33.2-cp313-cp313-win_arm64.whl", hash = "sha256:e80b087132752f6b3d714f041ccf74403799d3b23a72722ea2e6ba2e892555b9", size = 1893921 },
    { url = "https://files.pythonhosted.org/packages/a4/7d/e09391c2eebeab681df2b74bfe6c43422fffede8dc74187b2b0bf6fd7571/pydantic_core-2.33.2-cp313-cp313t-macosx_11_0_arm64.whl", hash = "sha256:61c18fba8e5e9db3ab908620af374db0ac1baa69f0f32df4f61ae23f15e586ac", size = 1806162 },
    { url = "https://files.pythonhosted.org/packages/f1/3d/847b6b1fed9f8ed3bb95a9ad04fbd0b212e832d4f0f50ff4d9ee5a9f15cf/pydantic_core-2.33.2-cp313-cp313t-manylinux_2_17_x86_64.manylinux2014_x86_64.whl", hash = "sha256:95237e53bb015f67b63c91af7518a62a8660376a6a0db19b89acc77a4d6199f5", size = 1981560 },
    { url = "https://files.pythonhosted.org/packages/6f/9a/e73262f6c6656262b5fdd723ad90f518f579b7bc8622e43a942eec53c938/pydantic_core-2.33.2-cp313-cp313t-win_amd64.whl", hash = "sha256:c2fc0a768ef76c15ab9238afa6da7f69895bb5d1ee83aeea2e3509af4472d0b9", size = 1935777 },
    { url = "https://files.pythonhosted.org/packages/30/68/373d55e58b7e83ce371691f6eaa7175e3a24b956c44628eb25d7da007917/pydantic_core-2.33.2-pp310-pypy310_pp73-macosx_10_12_x86_64.whl", hash = "sha256:5c4aa4e82353f65e548c476b37e64189783aa5384903bfea4f41580f255fddfa", size = 2023982 },
    { url = "https://files.pythonhosted.org/packages/a4/16/145f54ac08c96a63d8ed6442f9dec17b2773d19920b627b18d4f10a061ea/pydantic_core-2.33.2-pp310-pypy310_pp73-macosx_11_0_arm64.whl", hash = "sha256:d946c8bf0d5c24bf4fe333af284c59a19358aa3ec18cb3dc4370080da1e8ad29", size = 1858412 },
    { url = "https://files.pythonhosted.org/packages/41/b1/c6dc6c3e2de4516c0bb2c46f6a373b91b5660312342a0cf5826e38ad82fa/pydantic_core-2.33.2-pp310-pypy310_pp73-manylinux_2_17_aarch64.manylinux2014_aarch64.whl", hash = "sha256:87b31b6846e361ef83fedb187bb5b4372d0da3f7e28d85415efa92d6125d6e6d", size = 1892749 },
    { url = "https://files.pythonhosted.org/packages/12/73/8cd57e20afba760b21b742106f9dbdfa6697f1570b189c7457a1af4cd8a0/pydantic_core-2.33.2-pp310-pypy310_pp73-manylinux_2_17_x86_64.manylinux2014_x86_64.whl", hash = "sha256:aa9d91b338f2df0508606f7009fde642391425189bba6d8c653afd80fd6bb64e", size = 2067527 },
    { url = "https://files.pythonhosted.org/packages/e3/d5/0bb5d988cc019b3cba4a78f2d4b3854427fc47ee8ec8e9eaabf787da239c/pydantic_core-2.33.2-pp310-pypy310_pp73-manylinux_2_5_i686.manylinux1_i686.whl", hash = "sha256:2058a32994f1fde4ca0480ab9d1e75a0e8c87c22b53a3ae66554f9af78f2fe8c", size = 2108225 },
    { url = "https://files.pythonhosted.org/packages/f1/c5/00c02d1571913d496aabf146106ad8239dc132485ee22efe08085084ff7c/pydantic_core-2.33.2-pp310-pypy310_pp73-musllinux_1_1_aarch64.whl", hash = "sha256:0e03262ab796d986f978f79c943fc5f620381be7287148b8010b4097f79a39ec", size = 2069490 },
    { url = "https://files.pythonhosted.org/packages/22/a8/dccc38768274d3ed3a59b5d06f59ccb845778687652daa71df0cab4040d7/pydantic_core-2.33.2-pp310-pypy310_pp73-musllinux_1_1_armv7l.whl", hash = "sha256:1a8695a8d00c73e50bff9dfda4d540b7dee29ff9b8053e38380426a85ef10052", size = 2237525 },
    { url = "https://files.pythonhosted.org/packages/d4/e7/4f98c0b125dda7cf7ccd14ba936218397b44f50a56dd8c16a3091df116c3/pydantic_core-2.33.2-pp310-pypy310_pp73-musllinux_1_1_x86_64.whl", hash = "sha256:fa754d1850735a0b0e03bcffd9d4b4343eb417e47196e4485d9cca326073a42c", size = 2238446 },
    { url = "https://files.pythonhosted.org/packages/ce/91/2ec36480fdb0b783cd9ef6795753c1dea13882f2e68e73bce76ae8c21e6a/pydantic_core-2.33.2-pp310-pypy310_pp73-win_amd64.whl", hash = "sha256:a11c8d26a50bfab49002947d3d237abe4d9e4b5bdc8846a63537b6488e197808", size = 2066678 },
    { url = "https://files.pythonhosted.org/packages/7b/27/d4ae6487d73948d6f20dddcd94be4ea43e74349b56eba82e9bdee2d7494c/pydantic_core-2.33.2-pp311-pypy311_pp73-macosx_10_12_x86_64.whl", hash = "sha256:dd14041875d09cc0f9308e37a6f8b65f5585cf2598a53aa0123df8b129d481f8", size = 2025200 },
    { url = "https://files.pythonhosted.org/packages/f1/b8/b3cb95375f05d33801024079b9392a5ab45267a63400bf1866e7ce0f0de4/pydantic_core-2.33.2-pp311-pypy311_pp73-macosx_11_0_arm64.whl", hash = "sha256:d87c561733f66531dced0da6e864f44ebf89a8fba55f31407b00c2f7f9449593", size = 1859123 },
    { url = "https://files.pythonhosted.org/packages/05/bc/0d0b5adeda59a261cd30a1235a445bf55c7e46ae44aea28f7bd6ed46e091/pydantic_core-2.33.2-pp311-pypy311_pp73-manylinux_2_17_aarch64.manylinux2014_aarch64.whl", hash = "sha256:2f82865531efd18d6e07a04a17331af02cb7a651583c418df8266f17a63c6612", size = 1892852 },
    { url = "https://files.pythonhosted.org/packages/3e/11/d37bdebbda2e449cb3f519f6ce950927b56d62f0b84fd9cb9e372a26a3d5/pydantic_core-2.33.2-pp311-pypy311_pp73-manylinux_2_17_x86_64.manylinux2014_x86_64.whl", hash = "sha256:2bfb5112df54209d820d7bf9317c7a6c9025ea52e49f46b6a2060104bba37de7", size = 2067484 },
    { url = "https://files.pythonhosted.org/packages/8c/55/1f95f0a05ce72ecb02a8a8a1c3be0579bbc29b1d5ab68f1378b7bebc5057/pydantic_core-2.33.2-pp311-pypy311_pp73-manylinux_2_5_i686.manylinux1_i686.whl", hash = "sha256:64632ff9d614e5eecfb495796ad51b0ed98c453e447a76bcbeeb69615079fc7e", size = 2108896 },
    { url = "https://files.pythonhosted.org/packages/53/89/2b2de6c81fa131f423246a9109d7b2a375e83968ad0800d6e57d0574629b/pydantic_core-2.33.2-pp311-pypy311_pp73-musllinux_1_1_aarch64.whl", hash = "sha256:f889f7a40498cc077332c7ab6b4608d296d852182211787d4f3ee377aaae66e8", size = 2069475 },
    { url = "https://files.pythonhosted.org/packages/b8/e9/1f7efbe20d0b2b10f6718944b5d8ece9152390904f29a78e68d4e7961159/pydantic_core-2.33.2-pp311-pypy311_pp73-musllinux_1_1_armv7l.whl", hash = "sha256:de4b83bb311557e439b9e186f733f6c645b9417c84e2eb8203f3f820a4b988bf", size = 2239013 },
    { url = "https://files.pythonhosted.org/packages/3c/b2/5309c905a93811524a49b4e031e9851a6b00ff0fb668794472ea7746b448/pydantic_core-2.33.2-pp311-pypy311_pp73-musllinux_1_1_x86_64.whl", hash = "sha256:82f68293f055f51b51ea42fafc74b6aad03e70e191799430b90c13d643059ebb", size = 2238715 },
    { url = "https://files.pythonhosted.org/packages/32/56/8a7ca5d2cd2cda1d245d34b1c9a942920a718082ae8e54e5f3e5a58b7add/pydantic_core-2.33.2-pp311-pypy311_pp73-win_amd64.whl", hash = "sha256:329467cecfb529c925cf2bbd4d60d2c509bc2fb52a20c1045bf09bb70971a9c1", size = 2066757 },
]

[[package]]
name = "pygments"
version = "2.19.2"
source = { registry = "https://pypi.org/simple" }
sdist = { url = "https://files.pythonhosted.org/packages/b0/77/a5b8c569bf593b0140bde72ea885a803b82086995367bf2037de0159d924/pygments-2.19.2.tar.gz", hash = "sha256:636cb2477cec7f8952536970bc533bc43743542f70392ae026374600add5b887", size = 4968631 }
wheels = [
    { url = "https://files.pythonhosted.org/packages/c7/21/705964c7812476f378728bdf590ca4b771ec72385c533964653c68e86bdc/pygments-2.19.2-py3-none-any.whl", hash = "sha256:86540386c03d588bb81d44bc3928634ff26449851e99741617ecb9037ee5ec0b", size = 1225217 },
]

[[package]]
name = "pyjwt"
version = "2.10.1"
source = { registry = "https://pypi.org/simple" }
sdist = { url = "https://files.pythonhosted.org/packages/e7/46/bd74733ff231675599650d3e47f361794b22ef3e3770998dda30d3b63726/pyjwt-2.10.1.tar.gz", hash = "sha256:3cc5772eb20009233caf06e9d8a0577824723b44e6648ee0a2aedb6cf9381953", size = 87785 }
wheels = [
    { url = "https://files.pythonhosted.org/packages/61/ad/689f02752eeec26aed679477e80e632ef1b682313be70793d798c1d5fc8f/PyJWT-2.10.1-py3-none-any.whl", hash = "sha256:dcdd193e30abefd5debf142f9adfcdd2b58004e644f25406ffaebd50bd98dacb", size = 22997 },
]

[package.optional-dependencies]
crypto = [
    { name = "cryptography" },
]

[[package]]
name = "pymdown-extensions"
version = "10.16"
source = { registry = "https://pypi.org/simple" }
dependencies = [
    { name = "markdown" },
    { name = "pyyaml" },
]
sdist = { url = "https://files.pythonhosted.org/packages/1a/0a/c06b542ac108bfc73200677309cd9188a3a01b127a63f20cadc18d873d88/pymdown_extensions-10.16.tar.gz", hash = "sha256:71dac4fca63fabeffd3eb9038b756161a33ec6e8d230853d3cecf562155ab3de", size = 853197 }
wheels = [
    { url = "https://files.pythonhosted.org/packages/98/d4/10bb14004d3c792811e05e21b5e5dcae805aacb739bd12a0540967b99592/pymdown_extensions-10.16-py3-none-any.whl", hash = "sha256:f5dd064a4db588cb2d95229fc4ee63a1b16cc8b4d0e6145c0899ed8723da1df2", size = 266143 },
]

[[package]]
name = "pytest"
version = "8.4.1"
source = { registry = "https://pypi.org/simple" }
dependencies = [
    { name = "colorama", marker = "sys_platform == 'win32'" },
    { name = "exceptiongroup", marker = "python_full_version < '3.11'" },
    { name = "iniconfig" },
    { name = "packaging" },
    { name = "pluggy" },
    { name = "pygments" },
    { name = "tomli", marker = "python_full_version < '3.11'" },
]
sdist = { url = "https://files.pythonhosted.org/packages/08/ba/45911d754e8eba3d5a841a5ce61a65a685ff1798421ac054f85aa8747dfb/pytest-8.4.1.tar.gz", hash = "sha256:7c67fd69174877359ed9371ec3af8a3d2b04741818c51e5e99cc1742251fa93c", size = 1517714 }
wheels = [
    { url = "https://files.pythonhosted.org/packages/29/16/c8a903f4c4dffe7a12843191437d7cd8e32751d5de349d45d3fe69544e87/pytest-8.4.1-py3-none-any.whl", hash = "sha256:539c70ba6fcead8e78eebbf1115e8b589e7565830d7d006a8723f19ac8a0afb7", size = 365474 },
]

[[package]]
name = "pytest-asyncio"
version = "1.0.0"
source = { registry = "https://pypi.org/simple" }
dependencies = [
    { name = "pytest" },
]
sdist = { url = "https://files.pythonhosted.org/packages/d0/d4/14f53324cb1a6381bef29d698987625d80052bb33932d8e7cbf9b337b17c/pytest_asyncio-1.0.0.tar.gz", hash = "sha256:d15463d13f4456e1ead2594520216b225a16f781e144f8fdf6c5bb4667c48b3f", size = 46960 }
wheels = [
    { url = "https://files.pythonhosted.org/packages/30/05/ce271016e351fddc8399e546f6e23761967ee09c8c568bbfbecb0c150171/pytest_asyncio-1.0.0-py3-none-any.whl", hash = "sha256:4f024da9f1ef945e680dc68610b52550e36590a67fd31bb3b4943979a1f90ef3", size = 15976 },
]

[[package]]
name = "pytest-cov"
version = "6.2.1"
source = { registry = "https://pypi.org/simple" }
dependencies = [
    { name = "coverage", extra = ["toml"] },
    { name = "pluggy" },
    { name = "pytest" },
]
sdist = { url = "https://files.pythonhosted.org/packages/18/99/668cade231f434aaa59bbfbf49469068d2ddd945000621d3d165d2e7dd7b/pytest_cov-6.2.1.tar.gz", hash = "sha256:25cc6cc0a5358204b8108ecedc51a9b57b34cc6b8c967cc2c01a4e00d8a67da2", size = 69432 }
wheels = [
    { url = "https://files.pythonhosted.org/packages/bc/16/4ea354101abb1287856baa4af2732be351c7bee728065aed451b678153fd/pytest_cov-6.2.1-py3-none-any.whl", hash = "sha256:f5bc4c23f42f1cdd23c70b1dab1bbaef4fc505ba950d53e0081d0730dd7e86d5", size = 24644 },
]

[[package]]
name = "pytest-httpx"
version = "0.35.0"
source = { registry = "https://pypi.org/simple" }
dependencies = [
    { name = "httpx" },
    { name = "pytest" },
]
sdist = { url = "https://files.pythonhosted.org/packages/1f/89/5b12b7b29e3d0af3a4b9c071ee92fa25a9017453731a38f08ba01c280f4c/pytest_httpx-0.35.0.tar.gz", hash = "sha256:d619ad5d2e67734abfbb224c3d9025d64795d4b8711116b1a13f72a251ae511f", size = 54146 }
wheels = [
    { url = "https://files.pythonhosted.org/packages/b0/ed/026d467c1853dd83102411a78126b4842618e86c895f93528b0528c7a620/pytest_httpx-0.35.0-py3-none-any.whl", hash = "sha256:ee11a00ffcea94a5cbff47af2114d34c5b231c326902458deed73f9c459fd744", size = 19442 },
]

[[package]]
name = "pytest-mock"
version = "3.14.1"
source = { registry = "https://pypi.org/simple" }
dependencies = [
    { name = "pytest" },
]
sdist = { url = "https://files.pythonhosted.org/packages/71/28/67172c96ba684058a4d24ffe144d64783d2a270d0af0d9e792737bddc75c/pytest_mock-3.14.1.tar.gz", hash = "sha256:159e9edac4c451ce77a5cdb9fc5d1100708d2dd4ba3c3df572f14097351af80e", size = 33241 }
wheels = [
    { url = "https://files.pythonhosted.org/packages/b2/05/77b60e520511c53d1c1ca75f1930c7dd8e971d0c4379b7f4b3f9644685ba/pytest_mock-3.14.1-py3-none-any.whl", hash = "sha256:178aefcd11307d874b4cd3100344e7e2d888d9791a6a1d9bfe90fbc1b74fd1d0", size = 9923 },
]

[[package]]
name = "pytest-trio"
version = "0.8.0"
source = { registry = "https://pypi.org/simple" }
dependencies = [
    { name = "outcome" },
    { name = "pytest" },
    { name = "trio" },
]
sdist = { url = "https://files.pythonhosted.org/packages/13/08/056279526554c6c6e6ad6d4a479a338d14dc785ac30be8bdc6ca0153c1be/pytest-trio-0.8.0.tar.gz", hash = "sha256:8363db6336a79e6c53375a2123a41ddbeccc4aa93f93788651641789a56fb52e", size = 46525 }
wheels = [
    { url = "https://files.pythonhosted.org/packages/e9/22/71953f47e0da5852c899f58cd7a31e6100f37c632b7b9ee52d067613a844/pytest_trio-0.8.0-py3-none-any.whl", hash = "sha256:e6a7e7351ae3e8ec3f4564d30ee77d1ec66e1df611226e5618dbb32f9545c841", size = 27221 },
]

[[package]]
name = "python-dateutil"
version = "2.9.0.post0"
source = { registry = "https://pypi.org/simple" }
dependencies = [
    { name = "six" },
]
sdist = { url = "https://files.pythonhosted.org/packages/66/c0/0c8b6ad9f17a802ee498c46e004a0eb49bc148f2fd230864601a86dcf6db/python-dateutil-2.9.0.post0.tar.gz", hash = "sha256:37dd54208da7e1cd875388217d5e00ebd4179249f90fb72437e91a35459a0ad3", size = 342432 }
wheels = [
    { url = "https://files.pythonhosted.org/packages/ec/57/56b9bcc3c9c6a792fcbaf139543cee77261f3651ca9da0c93f5c1221264b/python_dateutil-2.9.0.post0-py2.py3-none-any.whl", hash = "sha256:a8b2bc7bffae282281c8140a97d3aa9c14da0b136dfe83f850eea9a5f7470427", size = 229892 },
]

[[package]]
name = "python-dotenv"
version = "1.1.1"
source = { registry = "https://pypi.org/simple" }
sdist = { url = "https://files.pythonhosted.org/packages/f6/b0/4bc07ccd3572a2f9df7e6782f52b0c6c90dcbb803ac4a167702d7d0dfe1e/python_dotenv-1.1.1.tar.gz", hash = "sha256:a8a6399716257f45be6a007360200409fce5cda2661e3dec71d23dc15f6189ab", size = 41978 }
wheels = [
    { url = "https://files.pythonhosted.org/packages/5f/ed/539768cf28c661b5b068d66d96a2f155c4971a5d55684a514c1a0e0dec2f/python_dotenv-1.1.1-py3-none-any.whl", hash = "sha256:31f23644fe2602f88ff55e1f5c79ba497e01224ee7737937930c448e4d0e24dc", size = 20556 },
]

[[package]]
name = "pyyaml"
version = "6.0.2"
source = { registry = "https://pypi.org/simple" }
sdist = { url = "https://files.pythonhosted.org/packages/54/ed/79a089b6be93607fa5cdaedf301d7dfb23af5f25c398d5ead2525b063e17/pyyaml-6.0.2.tar.gz", hash = "sha256:d584d9ec91ad65861cc08d42e834324ef890a082e591037abe114850ff7bbc3e", size = 130631 }
wheels = [
    { url = "https://files.pythonhosted.org/packages/9b/95/a3fac87cb7158e231b5a6012e438c647e1a87f09f8e0d123acec8ab8bf71/PyYAML-6.0.2-cp310-cp310-macosx_10_9_x86_64.whl", hash = "sha256:0a9a2848a5b7feac301353437eb7d5957887edbf81d56e903999a75a3d743086", size = 184199 },
    { url = "https://files.pythonhosted.org/packages/c7/7a/68bd47624dab8fd4afbfd3c48e3b79efe09098ae941de5b58abcbadff5cb/PyYAML-6.0.2-cp310-cp310-macosx_11_0_arm64.whl", hash = "sha256:29717114e51c84ddfba879543fb232a6ed60086602313ca38cce623c1d62cfbf", size = 171758 },
    { url = "https://files.pythonhosted.org/packages/49/ee/14c54df452143b9ee9f0f29074d7ca5516a36edb0b4cc40c3f280131656f/PyYAML-6.0.2-cp310-cp310-manylinux_2_17_aarch64.manylinux2014_aarch64.whl", hash = "sha256:8824b5a04a04a047e72eea5cec3bc266db09e35de6bdfe34c9436ac5ee27d237", size = 718463 },
    { url = "https://files.pythonhosted.org/packages/4d/61/de363a97476e766574650d742205be468921a7b532aa2499fcd886b62530/PyYAML-6.0.2-cp310-cp310-manylinux_2_17_s390x.manylinux2014_s390x.whl", hash = "sha256:7c36280e6fb8385e520936c3cb3b8042851904eba0e58d277dca80a5cfed590b", size = 719280 },
    { url = "https://files.pythonhosted.org/packages/6b/4e/1523cb902fd98355e2e9ea5e5eb237cbc5f3ad5f3075fa65087aa0ecb669/PyYAML-6.0.2-cp310-cp310-manylinux_2_17_x86_64.manylinux2014_x86_64.whl", hash = "sha256:ec031d5d2feb36d1d1a24380e4db6d43695f3748343d99434e6f5f9156aaa2ed", size = 751239 },
    { url = "https://files.pythonhosted.org/packages/b7/33/5504b3a9a4464893c32f118a9cc045190a91637b119a9c881da1cf6b7a72/PyYAML-6.0.2-cp310-cp310-musllinux_1_1_aarch64.whl", hash = "sha256:936d68689298c36b53b29f23c6dbb74de12b4ac12ca6cfe0e047bedceea56180", size = 695802 },
    { url = "https://files.pythonhosted.org/packages/5c/20/8347dcabd41ef3a3cdc4f7b7a2aff3d06598c8779faa189cdbf878b626a4/PyYAML-6.0.2-cp310-cp310-musllinux_1_1_x86_64.whl", hash = "sha256:23502f431948090f597378482b4812b0caae32c22213aecf3b55325e049a6c68", size = 720527 },
    { url = "https://files.pythonhosted.org/packages/be/aa/5afe99233fb360d0ff37377145a949ae258aaab831bde4792b32650a4378/PyYAML-6.0.2-cp310-cp310-win32.whl", hash = "sha256:2e99c6826ffa974fe6e27cdb5ed0021786b03fc98e5ee3c5bfe1fd5015f42b99", size = 144052 },
    { url = "https://files.pythonhosted.org/packages/b5/84/0fa4b06f6d6c958d207620fc60005e241ecedceee58931bb20138e1e5776/PyYAML-6.0.2-cp310-cp310-win_amd64.whl", hash = "sha256:a4d3091415f010369ae4ed1fc6b79def9416358877534caf6a0fdd2146c87a3e", size = 161774 },
    { url = "https://files.pythonhosted.org/packages/f8/aa/7af4e81f7acba21a4c6be026da38fd2b872ca46226673c89a758ebdc4fd2/PyYAML-6.0.2-cp311-cp311-macosx_10_9_x86_64.whl", hash = "sha256:cc1c1159b3d456576af7a3e4d1ba7e6924cb39de8f67111c735f6fc832082774", size = 184612 },
    { url = "https://files.pythonhosted.org/packages/8b/62/b9faa998fd185f65c1371643678e4d58254add437edb764a08c5a98fb986/PyYAML-6.0.2-cp311-cp311-macosx_11_0_arm64.whl", hash = "sha256:1e2120ef853f59c7419231f3bf4e7021f1b936f6ebd222406c3b60212205d2ee", size = 172040 },
    { url = "https://files.pythonhosted.org/packages/ad/0c/c804f5f922a9a6563bab712d8dcc70251e8af811fce4524d57c2c0fd49a4/PyYAML-6.0.2-cp311-cp311-manylinux_2_17_aarch64.manylinux2014_aarch64.whl", hash = "sha256:5d225db5a45f21e78dd9358e58a98702a0302f2659a3c6cd320564b75b86f47c", size = 736829 },
    { url = "https://files.pythonhosted.org/packages/51/16/6af8d6a6b210c8e54f1406a6b9481febf9c64a3109c541567e35a49aa2e7/PyYAML-6.0.2-cp311-cp311-manylinux_2_17_s390x.manylinux2014_s390x.whl", hash = "sha256:5ac9328ec4831237bec75defaf839f7d4564be1e6b25ac710bd1a96321cc8317", size = 764167 },
    { url = "https://files.pythonhosted.org/packages/75/e4/2c27590dfc9992f73aabbeb9241ae20220bd9452df27483b6e56d3975cc5/PyYAML-6.0.2-cp311-cp311-manylinux_2_17_x86_64.manylinux2014_x86_64.whl", hash = "sha256:3ad2a3decf9aaba3d29c8f537ac4b243e36bef957511b4766cb0057d32b0be85", size = 762952 },
    { url = "https://files.pythonhosted.org/packages/9b/97/ecc1abf4a823f5ac61941a9c00fe501b02ac3ab0e373c3857f7d4b83e2b6/PyYAML-6.0.2-cp311-cp311-musllinux_1_1_aarch64.whl", hash = "sha256:ff3824dc5261f50c9b0dfb3be22b4567a6f938ccce4587b38952d85fd9e9afe4", size = 735301 },
    { url = "https://files.pythonhosted.org/packages/45/73/0f49dacd6e82c9430e46f4a027baa4ca205e8b0a9dce1397f44edc23559d/PyYAML-6.0.2-cp311-cp311-musllinux_1_1_x86_64.whl", hash = "sha256:797b4f722ffa07cc8d62053e4cff1486fa6dc094105d13fea7b1de7d8bf71c9e", size = 756638 },
    { url = "https://files.pythonhosted.org/packages/22/5f/956f0f9fc65223a58fbc14459bf34b4cc48dec52e00535c79b8db361aabd/PyYAML-6.0.2-cp311-cp311-win32.whl", hash = "sha256:11d8f3dd2b9c1207dcaf2ee0bbbfd5991f571186ec9cc78427ba5bd32afae4b5", size = 143850 },
    { url = "https://files.pythonhosted.org/packages/ed/23/8da0bbe2ab9dcdd11f4f4557ccaf95c10b9811b13ecced089d43ce59c3c8/PyYAML-6.0.2-cp311-cp311-win_amd64.whl", hash = "sha256:e10ce637b18caea04431ce14fabcf5c64a1c61ec9c56b071a4b7ca131ca52d44", size = 161980 },
    { url = "https://files.pythonhosted.org/packages/86/0c/c581167fc46d6d6d7ddcfb8c843a4de25bdd27e4466938109ca68492292c/PyYAML-6.0.2-cp312-cp312-macosx_10_9_x86_64.whl", hash = "sha256:c70c95198c015b85feafc136515252a261a84561b7b1d51e3384e0655ddf25ab", size = 183873 },
    { url = "https://files.pythonhosted.org/packages/a8/0c/38374f5bb272c051e2a69281d71cba6fdb983413e6758b84482905e29a5d/PyYAML-6.0.2-cp312-cp312-macosx_11_0_arm64.whl", hash = "sha256:ce826d6ef20b1bc864f0a68340c8b3287705cae2f8b4b1d932177dcc76721725", size = 173302 },
    { url = "https://files.pythonhosted.org/packages/c3/93/9916574aa8c00aa06bbac729972eb1071d002b8e158bd0e83a3b9a20a1f7/PyYAML-6.0.2-cp312-cp312-manylinux_2_17_aarch64.manylinux2014_aarch64.whl", hash = "sha256:1f71ea527786de97d1a0cc0eacd1defc0985dcf6b3f17bb77dcfc8c34bec4dc5", size = 739154 },
    { url = "https://files.pythonhosted.org/packages/95/0f/b8938f1cbd09739c6da569d172531567dbcc9789e0029aa070856f123984/PyYAML-6.0.2-cp312-cp312-manylinux_2_17_s390x.manylinux2014_s390x.whl", hash = "sha256:9b22676e8097e9e22e36d6b7bda33190d0d400f345f23d4065d48f4ca7ae0425", size = 766223 },
    { url = "https://files.pythonhosted.org/packages/b9/2b/614b4752f2e127db5cc206abc23a8c19678e92b23c3db30fc86ab731d3bd/PyYAML-6.0.2-cp312-cp312-manylinux_2_17_x86_64.manylinux2014_x86_64.whl", hash = "sha256:80bab7bfc629882493af4aa31a4cfa43a4c57c83813253626916b8c7ada83476", size = 767542 },
    { url = "https://files.pythonhosted.org/packages/d4/00/dd137d5bcc7efea1836d6264f049359861cf548469d18da90cd8216cf05f/PyYAML-6.0.2-cp312-cp312-musllinux_1_1_aarch64.whl", hash = "sha256:0833f8694549e586547b576dcfaba4a6b55b9e96098b36cdc7ebefe667dfed48", size = 731164 },
    { url = "https://files.pythonhosted.org/packages/c9/1f/4f998c900485e5c0ef43838363ba4a9723ac0ad73a9dc42068b12aaba4e4/PyYAML-6.0.2-cp312-cp312-musllinux_1_1_x86_64.whl", hash = "sha256:8b9c7197f7cb2738065c481a0461e50ad02f18c78cd75775628afb4d7137fb3b", size = 756611 },
    { url = "https://files.pythonhosted.org/packages/df/d1/f5a275fdb252768b7a11ec63585bc38d0e87c9e05668a139fea92b80634c/PyYAML-6.0.2-cp312-cp312-win32.whl", hash = "sha256:ef6107725bd54b262d6dedcc2af448a266975032bc85ef0172c5f059da6325b4", size = 140591 },
    { url = "https://files.pythonhosted.org/packages/0c/e8/4f648c598b17c3d06e8753d7d13d57542b30d56e6c2dedf9c331ae56312e/PyYAML-6.0.2-cp312-cp312-win_amd64.whl", hash = "sha256:7e7401d0de89a9a855c839bc697c079a4af81cf878373abd7dc625847d25cbd8", size = 156338 },
    { url = "https://files.pythonhosted.org/packages/ef/e3/3af305b830494fa85d95f6d95ef7fa73f2ee1cc8ef5b495c7c3269fb835f/PyYAML-6.0.2-cp313-cp313-macosx_10_13_x86_64.whl", hash = "sha256:efdca5630322a10774e8e98e1af481aad470dd62c3170801852d752aa7a783ba", size = 181309 },
    { url = "https://files.pythonhosted.org/packages/45/9f/3b1c20a0b7a3200524eb0076cc027a970d320bd3a6592873c85c92a08731/PyYAML-6.0.2-cp313-cp313-macosx_11_0_arm64.whl", hash = "sha256:50187695423ffe49e2deacb8cd10510bc361faac997de9efef88badc3bb9e2d1", size = 171679 },
    { url = "https://files.pythonhosted.org/packages/7c/9a/337322f27005c33bcb656c655fa78325b730324c78620e8328ae28b64d0c/PyYAML-6.0.2-cp313-cp313-manylinux_2_17_aarch64.manylinux2014_aarch64.whl", hash = "sha256:0ffe8360bab4910ef1b9e87fb812d8bc0a308b0d0eef8c8f44e0254ab3b07133", size = 733428 },
    { url = "https://files.pythonhosted.org/packages/a3/69/864fbe19e6c18ea3cc196cbe5d392175b4cf3d5d0ac1403ec3f2d237ebb5/PyYAML-6.0.2-cp313-cp313-manylinux_2_17_s390x.manylinux2014_s390x.whl", hash = "sha256:17e311b6c678207928d649faa7cb0d7b4c26a0ba73d41e99c4fff6b6c3276484", size = 763361 },
    { url = "https://files.pythonhosted.org/packages/04/24/b7721e4845c2f162d26f50521b825fb061bc0a5afcf9a386840f23ea19fa/PyYAML-6.0.2-cp313-cp313-manylinux_2_17_x86_64.manylinux2014_x86_64.whl", hash = "sha256:70b189594dbe54f75ab3a1acec5f1e3faa7e8cf2f1e08d9b561cb41b845f69d5", size = 759523 },
    { url = "https://files.pythonhosted.org/packages/2b/b2/e3234f59ba06559c6ff63c4e10baea10e5e7df868092bf9ab40e5b9c56b6/PyYAML-6.0.2-cp313-cp313-musllinux_1_1_aarch64.whl", hash = "sha256:41e4e3953a79407c794916fa277a82531dd93aad34e29c2a514c2c0c5fe971cc", size = 726660 },
    { url = "https://files.pythonhosted.org/packages/fe/0f/25911a9f080464c59fab9027482f822b86bf0608957a5fcc6eaac85aa515/PyYAML-6.0.2-cp313-cp313-musllinux_1_1_x86_64.whl", hash = "sha256:68ccc6023a3400877818152ad9a1033e3db8625d899c72eacb5a668902e4d652", size = 751597 },
    { url = "https://files.pythonhosted.org/packages/14/0d/e2c3b43bbce3cf6bd97c840b46088a3031085179e596d4929729d8d68270/PyYAML-6.0.2-cp313-cp313-win32.whl", hash = "sha256:bc2fa7c6b47d6bc618dd7fb02ef6fdedb1090ec036abab80d4681424b84c1183", size = 140527 },
    { url = "https://files.pythonhosted.org/packages/fa/de/02b54f42487e3d3c6efb3f89428677074ca7bf43aae402517bc7cca949f3/PyYAML-6.0.2-cp313-cp313-win_amd64.whl", hash = "sha256:8388ee1976c416731879ac16da0aff3f63b286ffdd57cdeb95f3f2e085687563", size = 156446 },
]

[[package]]
name = "pyyaml-env-tag"
version = "1.1"
source = { registry = "https://pypi.org/simple" }
dependencies = [
    { name = "pyyaml" },
]
sdist = { url = "https://files.pythonhosted.org/packages/eb/2e/79c822141bfd05a853236b504869ebc6b70159afc570e1d5a20641782eaa/pyyaml_env_tag-1.1.tar.gz", hash = "sha256:2eb38b75a2d21ee0475d6d97ec19c63287a7e140231e4214969d0eac923cd7ff", size = 5737 }
wheels = [
    { url = "https://files.pythonhosted.org/packages/04/11/432f32f8097b03e3cd5fe57e88efb685d964e2e5178a48ed61e841f7fdce/pyyaml_env_tag-1.1-py3-none-any.whl", hash = "sha256:17109e1a528561e32f026364712fee1264bc2ea6715120891174ed1b980d2e04", size = 4722 },
]

[[package]]
name = "requests"
version = "2.32.4"
source = { registry = "https://pypi.org/simple" }
dependencies = [
    { name = "certifi" },
    { name = "charset-normalizer" },
    { name = "idna" },
    { name = "urllib3" },
]
sdist = { url = "https://files.pythonhosted.org/packages/e1/0a/929373653770d8a0d7ea76c37de6e41f11eb07559b103b1c02cafb3f7cf8/requests-2.32.4.tar.gz", hash = "sha256:27d0316682c8a29834d3264820024b62a36942083d52caf2f14c0591336d3422", size = 135258 }
wheels = [
    { url = "https://files.pythonhosted.org/packages/7c/e4/56027c4a6b4ae70ca9de302488c5ca95ad4a39e190093d6c1a8ace08341b/requests-2.32.4-py3-none-any.whl", hash = "sha256:27babd3cda2a6d50b30443204ee89830707d396671944c998b5975b031ac2b2c", size = 64847 },
]

[[package]]
name = "requests-oauthlib"
version = "2.0.0"
source = { registry = "https://pypi.org/simple" }
dependencies = [
    { name = "oauthlib" },
    { name = "requests" },
]
sdist = { url = "https://files.pythonhosted.org/packages/42/f2/05f29bc3913aea15eb670be136045bf5c5bbf4b99ecb839da9b422bb2c85/requests-oauthlib-2.0.0.tar.gz", hash = "sha256:b3dffaebd884d8cd778494369603a9e7b58d29111bf6b41bdc2dcd87203af4e9", size = 55650 }
wheels = [
    { url = "https://files.pythonhosted.org/packages/3b/5d/63d4ae3b9daea098d5d6f5da83984853c1bbacd5dc826764b249fe119d24/requests_oauthlib-2.0.0-py2.py3-none-any.whl", hash = "sha256:7dd8a5c40426b779b0868c404bdef9768deccf22749cde15852df527e6269b36", size = 24179 },
]

[[package]]
name = "rich"
version = "14.0.0"
source = { registry = "https://pypi.org/simple" }
dependencies = [
    { name = "markdown-it-py" },
    { name = "pygments" },
    { name = "typing-extensions", marker = "python_full_version < '3.11'" },
]
sdist = { url = "https://files.pythonhosted.org/packages/a1/53/830aa4c3066a8ab0ae9a9955976fb770fe9c6102117c8ec4ab3ea62d89e8/rich-14.0.0.tar.gz", hash = "sha256:82f1bc23a6a21ebca4ae0c45af9bdbc492ed20231dcb63f297d6d1021a9d5725", size = 224078 }
wheels = [
    { url = "https://files.pythonhosted.org/packages/0d/9b/63f4c7ebc259242c89b3acafdb37b41d1185c07ff0011164674e9076b491/rich-14.0.0-py3-none-any.whl", hash = "sha256:1c9491e1951aac09caffd42f448ee3d04e58923ffe14993f6e83068dc395d7e0", size = 243229 },
]

[[package]]
name = "ruff"
version = "0.12.2"
source = { registry = "https://pypi.org/simple" }
sdist = { url = "https://files.pythonhosted.org/packages/6c/3d/d9a195676f25d00dbfcf3cf95fdd4c685c497fcfa7e862a44ac5e4e96480/ruff-0.12.2.tar.gz", hash = "sha256:d7b4f55cd6f325cb7621244f19c873c565a08aff5a4ba9c69aa7355f3f7afd3e", size = 4432239 }
wheels = [
    { url = "https://files.pythonhosted.org/packages/74/b6/2098d0126d2d3318fd5bec3ad40d06c25d377d95749f7a0c5af17129b3b1/ruff-0.12.2-py3-none-linux_armv6l.whl", hash = "sha256:093ea2b221df1d2b8e7ad92fc6ffdca40a2cb10d8564477a987b44fd4008a7be", size = 10369761 },
    { url = "https://files.pythonhosted.org/packages/b1/4b/5da0142033dbe155dc598cfb99262d8ee2449d76920ea92c4eeb9547c208/ruff-0.12.2-py3-none-macosx_10_12_x86_64.whl", hash = "sha256:09e4cf27cc10f96b1708100fa851e0daf21767e9709e1649175355280e0d950e", size = 11155659 },
    { url = "https://files.pythonhosted.org/packages/3e/21/967b82550a503d7c5c5c127d11c935344b35e8c521f52915fc858fb3e473/ruff-0.12.2-py3-none-macosx_11_0_arm64.whl", hash = "sha256:8ae64755b22f4ff85e9c52d1f82644abd0b6b6b6deedceb74bd71f35c24044cc", size = 10537769 },
    { url = "https://files.pythonhosted.org/packages/33/91/00cff7102e2ec71a4890fb7ba1803f2cdb122d82787c7d7cf8041fe8cbc1/ruff-0.12.2-py3-none-manylinux_2_17_aarch64.manylinux2014_aarch64.whl", hash = "sha256:3eb3a6b2db4d6e2c77e682f0b988d4d61aff06860158fdb413118ca133d57922", size = 10717602 },
    { url = "https://files.pythonhosted.org/packages/9b/eb/928814daec4e1ba9115858adcda44a637fb9010618721937491e4e2283b8/ruff-0.12.2-py3-none-manylinux_2_17_armv7l.manylinux2014_armv7l.whl", hash = "sha256:73448de992d05517170fc37169cbca857dfeaeaa8c2b9be494d7bcb0d36c8f4b", size = 10198772 },
    { url = "https://files.pythonhosted.org/packages/50/fa/f15089bc20c40f4f72334f9145dde55ab2b680e51afb3b55422effbf2fb6/ruff-0.12.2-py3-none-manylinux_2_17_i686.manylinux2014_i686.whl", hash = "sha256:3b8b94317cbc2ae4a2771af641739f933934b03555e51515e6e021c64441532d", size = 11845173 },
    { url = "https://files.pythonhosted.org/packages/43/9f/1f6f98f39f2b9302acc161a4a2187b1e3a97634fe918a8e731e591841cf4/ruff-0.12.2-py3-none-manylinux_2_17_ppc64.manylinux2014_ppc64.whl", hash = "sha256:45fc42c3bf1d30d2008023a0a9a0cfb06bf9835b147f11fe0679f21ae86d34b1", size = 12553002 },
    { url = "https://files.pythonhosted.org/packages/d8/70/08991ac46e38ddd231c8f4fd05ef189b1b94be8883e8c0c146a025c20a19/ruff-0.12.2-py3-none-manylinux_2_17_ppc64le.manylinux2014_ppc64le.whl", hash = "sha256:ce48f675c394c37e958bf229fb5c1e843e20945a6d962cf3ea20b7a107dcd9f4", size = 12171330 },
    { url = "https://files.pythonhosted.org/packages/88/a9/5a55266fec474acfd0a1c73285f19dd22461d95a538f29bba02edd07a5d9/ruff-0.12.2-py3-none-manylinux_2_17_s390x.manylinux2014_s390x.whl", hash = "sha256:793d8859445ea47591272021a81391350205a4af65a9392401f418a95dfb75c9", size = 11774717 },
    { url = "https://files.pythonhosted.org/packages/87/e5/0c270e458fc73c46c0d0f7cf970bb14786e5fdb88c87b5e423a4bd65232b/ruff-0.12.2-py3-none-manylinux_2_17_x86_64.manylinux2014_x86_64.whl", hash = "sha256:6932323db80484dda89153da3d8e58164d01d6da86857c79f1961934354992da", size = 11646659 },
    { url = "https://files.pythonhosted.org/packages/b7/b6/45ab96070c9752af37f0be364d849ed70e9ccede07675b0ec4e3ef76b63b/ruff-0.12.2-py3-none-musllinux_1_2_aarch64.whl", hash = "sha256:6aa7e623a3a11538108f61e859ebf016c4f14a7e6e4eba1980190cacb57714ce", size = 10604012 },
    { url = "https://files.pythonhosted.org/packages/86/91/26a6e6a424eb147cc7627eebae095cfa0b4b337a7c1c413c447c9ebb72fd/ruff-0.12.2-py3-none-musllinux_1_2_armv7l.whl", hash = "sha256:2a4a20aeed74671b2def096bdf2eac610c7d8ffcbf4fb0e627c06947a1d7078d", size = 10176799 },
    { url = "https://files.pythonhosted.org/packages/f5/0c/9f344583465a61c8918a7cda604226e77b2c548daf8ef7c2bfccf2b37200/ruff-0.12.2-py3-none-musllinux_1_2_i686.whl", hash = "sha256:71a4c550195612f486c9d1f2b045a600aeba851b298c667807ae933478fcef04", size = 11241507 },
    { url = "https://files.pythonhosted.org/packages/1c/b7/99c34ded8fb5f86c0280278fa89a0066c3760edc326e935ce0b1550d315d/ruff-0.12.2-py3-none-musllinux_1_2_x86_64.whl", hash = "sha256:4987b8f4ceadf597c927beee65a5eaf994c6e2b631df963f86d8ad1bdea99342", size = 11717609 },
    { url = "https://files.pythonhosted.org/packages/51/de/8589fa724590faa057e5a6d171e7f2f6cffe3287406ef40e49c682c07d89/ruff-0.12.2-py3-none-win32.whl", hash = "sha256:369ffb69b70cd55b6c3fc453b9492d98aed98062db9fec828cdfd069555f5f1a", size = 10523823 },
    { url = "https://files.pythonhosted.org/packages/94/47/8abf129102ae4c90cba0c2199a1a9b0fa896f6f806238d6f8c14448cc748/ruff-0.12.2-py3-none-win_amd64.whl", hash = "sha256:dca8a3b6d6dc9810ed8f328d406516bf4d660c00caeaef36eb831cf4871b0639", size = 11629831 },
    { url = "https://files.pythonhosted.org/packages/e2/1f/72d2946e3cc7456bb837e88000eb3437e55f80db339c840c04015a11115d/ruff-0.12.2-py3-none-win_arm64.whl", hash = "sha256:48d6c6bfb4761df68bc05ae630e24f506755e702d4fb08f08460be778c7ccb12", size = 10735334 },
]

[[package]]
name = "rust-just"
version = "1.41.0"
source = { registry = "https://pypi.org/simple" }
sdist = { url = "https://files.pythonhosted.org/packages/15/40/41079ab4ba5828c60b0a9197c2395bade634d5758e3e50c3ddf9972fc2e0/rust_just-1.41.0.tar.gz", hash = "sha256:b3118945bb2669bf182a3cc1d56cf5c4042ba2419c25e4aa47efe02039098ffa", size = 1415458 }
wheels = [
    { url = "https://files.pythonhosted.org/packages/6a/26/40ca609057bf5739d709b15a9c36ce74d71651edeb974262d8e5e561c9a0/rust_just-1.41.0-py3-none-macosx_10_12_x86_64.whl", hash = "sha256:fad854559adf8b7922a2802aa51b53539cb63146fb5fe5caebb4880a89f02de6", size = 1684897 },
    { url = "https://files.pythonhosted.org/packages/6c/77/3ab2efff2c29b65ac7a5546e6cbafa656dd23fbe3c8ca666190469cb89a4/rust_just-1.41.0-py3-none-macosx_11_0_arm64.whl", hash = "sha256:ae8b649315bdd7e892b530a9fd5ee5052cdfd1def8abf65de45e300456955ada", size = 1553979 },
    { url = "https://files.pythonhosted.org/packages/81/3d/efa14ab0a2b514342475b6325deb549bf3d96ed70a349baf0f3fa171a9e7/rust_just-1.41.0-py3-none-manylinux_2_17_aarch64.manylinux2014_aarch64.whl", hash = "sha256:93e9cf3bb7578a3b6535739c39f10a9a55e50f155d2a96ed57ceafbf20654bf1", size = 1615905 },
    { url = "https://files.pythonhosted.org/packages/d1/04/1c59a8c4669c06477d1c6b14ffd8fc3958d61e8a75fb00a13efbd1db07c4/rust_just-1.41.0-py3-none-manylinux_2_17_armv7l.manylinux2014_armv7l.whl", hash = "sha256:c82f7ba8fcffe22de2bd4a7dcdb8070a4d458a20b1db7ed396a5467576dc8957", size = 1612459 },
    { url = "https://files.pythonhosted.org/packages/55/91/1f9c49cb43488aa4d60e865a3cb3156b75d67bfcdc708cb20765f9e69481/rust_just-1.41.0-py3-none-manylinux_2_17_i686.manylinux2014_i686.whl", hash = "sha256:f077ab3ed32f87989dbb62d7ac4612fed8008a6a3082c2901e2ac5ecf8afbdf7", size = 1779362 },
    { url = "https://files.pythonhosted.org/packages/ea/7b/127d7e7bcf25d7082d23f03720b01c9e8861d47405bbf0c7f72c415c5d0e/rust_just-1.41.0-py3-none-manylinux_2_17_ppc64le.manylinux2014_ppc64le.whl", hash = "sha256:0d19fcd36875a966fae79d8aea57b7cf0d575546b6e4ea8dcb82c2738f55b323", size = 1849375 },
    { url = "https://files.pythonhosted.org/packages/92/10/b186708e0f72b3c8eca5e94400caedbfb26251d8b17788f746d4bab0dbd0/rust_just-1.41.0-py3-none-manylinux_2_17_s390x.manylinux2014_s390x.whl", hash = "sha256:16a54ea91238fced3e2162c44a681e9d321124742877ec32709f63cf8cf56b53", size = 1956148 },
    { url = "https://files.pythonhosted.org/packages/2f/36/120c742cdff498898040010177944de658cf6c86ace6c7c04dc0be2a46ba/rust_just-1.41.0-py3-none-manylinux_2_17_x86_64.manylinux2014_x86_64.whl", hash = "sha256:c125004d31082c3b02631bad62be7b3e2e67f473724ac088c711b84a28634b27", size = 1779970 },
    { url = "https://files.pythonhosted.org/packages/db/43/6aeae6427941f1b756f6b6fbd35ef10e6b8c0d076482b0234f8d93527ecf/rust_just-1.41.0-py3-none-musllinux_1_2_aarch64.whl", hash = "sha256:fa052e1508a7467032cc420cc16715f34efcb22d6321356b08f35ec214a57af4", size = 1624217 },
    { url = "https://files.pythonhosted.org/packages/37/ce/4c91817a1608dcb3e1d1d898d447c1c54134122fb75c026f370f6af45e8c/rust_just-1.41.0-py3-none-musllinux_1_2_armv7l.whl", hash = "sha256:9a24c32fface7fff71c56a889278116e49752c280378cbb55e994261dcc7d36a", size = 1630247 },
    { url = "https://files.pythonhosted.org/packages/fb/65/b732b4291bd96c1b034f4a360c8b61712e9096c3eca854487442d7ebdad3/rust_just-1.41.0-py3-none-musllinux_1_2_i686.whl", hash = "sha256:bc06081981d9970b43d3d1433c0bbcffc2432fbdb2be1f5e6ba1c4c39d4e5c7d", size = 1767810 },
    { url = "https://files.pythonhosted.org/packages/82/a3/ec3b36dc516ce0beee28040fb213d670921e9fff6b7b68c23399283b4a53/rust_just-1.41.0-py3-none-musllinux_1_2_x86_64.whl", hash = "sha256:52ff4c3a07deac15e2caf4025a247f7c63ea2efc331c84282e0c3c13e1ac833c", size = 1833336 },
    { url = "https://files.pythonhosted.org/packages/fc/a7/b745a589bdbbfe07e0386861b1cbe9cea1070567922683510a5055233c74/rust_just-1.41.0-py3-none-win32.whl", hash = "sha256:a871fe679c5406f98b85aeda79ef1667a76e3121f5d9793553e3daa44dbed9eb", size = 1581198 },
    { url = "https://files.pythonhosted.org/packages/69/5d/25032d79a455e4a120e403a21bf61bb691a2e2c07c7a22fedd2b03245108/rust_just-1.41.0-py3-none-win_amd64.whl", hash = "sha256:f2e1cfe47ba6a1bb5f9a142efd616bbfd669800756fce0db4a75cf4083994b5a", size = 1725125 },
]

[[package]]
name = "setuptools"
version = "80.9.0"
source = { registry = "https://pypi.org/simple" }
sdist = { url = "https://files.pythonhosted.org/packages/18/5d/3bf57dcd21979b887f014ea83c24ae194cfcd12b9e0fda66b957c69d1fca/setuptools-80.9.0.tar.gz", hash = "sha256:f36b47402ecde768dbfafc46e8e4207b4360c654f1f3bb84475f0a28628fb19c", size = 1319958 }
wheels = [
    { url = "https://files.pythonhosted.org/packages/a3/dc/17031897dae0efacfea57dfd3a82fdd2a2aeb58e0ff71b77b87e44edc772/setuptools-80.9.0-py3-none-any.whl", hash = "sha256:062d34222ad13e0cc312a4c02d73f059e86a4acbfbdea8f8f76b28c99f306922", size = 1201486 },
]

[[package]]
name = "six"
version = "1.17.0"
source = { registry = "https://pypi.org/simple" }
sdist = { url = "https://files.pythonhosted.org/packages/94/e7/b2c673351809dca68a0e064b6af791aa332cf192da575fd474ed7d6f16a2/six-1.17.0.tar.gz", hash = "sha256:ff70335d468e7eb6ec65b95b99d3a2836546063f63acc5171de367e834932a81", size = 34031 }
wheels = [
    { url = "https://files.pythonhosted.org/packages/b7/ce/149a00dd41f10bc29e5921b496af8b574d8413afcd5e30dfa0ed46c2cc5e/six-1.17.0-py2.py3-none-any.whl", hash = "sha256:4721f391ed90541fddacab5acf947aa0d3dc7d27b2e1e8eda2be8970586c3274", size = 11050 },
]

[[package]]
name = "sniffio"
version = "1.3.1"
source = { registry = "https://pypi.org/simple" }
sdist = { url = "https://files.pythonhosted.org/packages/a2/87/a6771e1546d97e7e041b6ae58d80074f81b7d5121207425c964ddf5cfdbd/sniffio-1.3.1.tar.gz", hash = "sha256:f4324edc670a0f49750a81b895f35c3adb843cca46f0530f79fc1babb23789dc", size = 20372 }
wheels = [
    { url = "https://files.pythonhosted.org/packages/e9/44/75a9c9421471a6c4805dbf2356f7c181a29c1879239abab1ea2cc8f38b40/sniffio-1.3.1-py3-none-any.whl", hash = "sha256:2f6da418d1f1e0fddd844478f41680e794e6051915791a034ff65e5f100525a2", size = 10235 },
]

[[package]]
name = "sortedcontainers"
version = "2.4.0"
source = { registry = "https://pypi.org/simple" }
sdist = { url = "https://files.pythonhosted.org/packages/e8/c4/ba2f8066cceb6f23394729afe52f3bf7adec04bf9ed2c820b39e19299111/sortedcontainers-2.4.0.tar.gz", hash = "sha256:25caa5a06cc30b6b83d11423433f65d1f9d76c4c6a0c90e3379eaa43b9bfdb88", size = 30594 }
wheels = [
    { url = "https://files.pythonhosted.org/packages/32/46/9cb0e58b2deb7f82b84065f37f3bffeb12413f947f9388e4cac22c4621ce/sortedcontainers-2.4.0-py2.py3-none-any.whl", hash = "sha256:a163dcaede0f1c021485e957a39245190e74249897e2ae4b2aa38595db237ee0", size = 29575 },
]

[[package]]
name = "stevedore"
version = "5.4.1"
source = { registry = "https://pypi.org/simple" }
dependencies = [
    { name = "pbr" },
]
sdist = { url = "https://files.pythonhosted.org/packages/28/3f/13cacea96900bbd31bb05c6b74135f85d15564fc583802be56976c940470/stevedore-5.4.1.tar.gz", hash = "sha256:3135b5ae50fe12816ef291baff420acb727fcd356106e3e9cbfa9e5985cd6f4b", size = 513858 }
wheels = [
    { url = "https://files.pythonhosted.org/packages/f7/45/8c4ebc0c460e6ec38e62ab245ad3c7fc10b210116cea7c16d61602aa9558/stevedore-5.4.1-py3-none-any.whl", hash = "sha256:d10a31c7b86cba16c1f6e8d15416955fc797052351a56af15e608ad20811fcfe", size = 49533 },
]

[[package]]
name = "tenacity"
version = "9.1.2"
source = { registry = "https://pypi.org/simple" }
sdist = { url = "https://files.pythonhosted.org/packages/0a/d4/2b0cd0fe285e14b36db076e78c93766ff1d529d70408bd1d2a5a84f1d929/tenacity-9.1.2.tar.gz", hash = "sha256:1169d376c297e7de388d18b4481760d478b0e99a777cad3a9c86e556f4b697cb", size = 48036 }
wheels = [
    { url = "https://files.pythonhosted.org/packages/e5/30/643397144bfbfec6f6ef821f36f33e57d35946c44a2352d3c9f0ae847619/tenacity-9.1.2-py3-none-any.whl", hash = "sha256:f77bf36710d8b73a50b2dd155c97b870017ad21afe6ab300326b0371b3b05138", size = 28248 },
]

[[package]]
name = "termynal"
version = "0.13.0"
source = { registry = "https://pypi.org/simple" }
dependencies = [
    { name = "markdown" },
]
sdist = { url = "https://files.pythonhosted.org/packages/6f/f4/499b6559a8dc8dd9d06fcab1c573d2e9e5c3b5a4ceedc5fef75de9df1776/termynal-0.13.0.tar.gz", hash = "sha256:8d41cc80b03e040398bf57f37a584d06295b5ad82a7add54f1ad000daf537573", size = 174126 }
wheels = [
    { url = "https://files.pythonhosted.org/packages/5e/2d/a00bb03c0db99de80944fa522d5fbfdc844b9c5aa45db31e6edb0cb5e02c/termynal-0.13.0-py3-none-any.whl", hash = "sha256:0507eba6d8d96a2b29fddb8ae4d58b07b2a48b9144bda976629de3b9e2a47ced", size = 10620 },
]

[[package]]
name = "tinycss2"
version = "1.4.0"
source = { registry = "https://pypi.org/simple" }
dependencies = [
    { name = "webencodings" },
]
sdist = { url = "https://files.pythonhosted.org/packages/7a/fd/7a5ee21fd08ff70d3d33a5781c255cbe779659bd03278feb98b19ee550f4/tinycss2-1.4.0.tar.gz", hash = "sha256:10c0972f6fc0fbee87c3edb76549357415e94548c1ae10ebccdea16fb404a9b7", size = 87085 }
wheels = [
    { url = "https://files.pythonhosted.org/packages/e6/34/ebdc18bae6aa14fbee1a08b63c015c72b64868ff7dae68808ab500c492e2/tinycss2-1.4.0-py3-none-any.whl", hash = "sha256:3a49cf47b7675da0b15d0c6e1df8df4ebd96e9394bb905a5775adb0d884c5289", size = 26610 },
]

[[package]]
name = "toml"
version = "0.10.2"
source = { registry = "https://pypi.org/simple" }
sdist = { url = "https://files.pythonhosted.org/packages/be/ba/1f744cdc819428fc6b5084ec34d9b30660f6f9daaf70eead706e3203ec3c/toml-0.10.2.tar.gz", hash = "sha256:b3bda1d108d5dd99f4a20d24d9c348e91c4db7ab1b749200bded2f839ccbe68f", size = 22253 }
wheels = [
    { url = "https://files.pythonhosted.org/packages/44/6f/7120676b6d73228c96e17f1f794d8ab046fc910d781c8d151120c3f1569e/toml-0.10.2-py2.py3-none-any.whl", hash = "sha256:806143ae5bfb6a3c6e736a764057db0e6a0e05e338b5630894a5f779cabb4f9b", size = 16588 },
]

[[package]]
name = "tomli"
version = "2.2.1"
source = { registry = "https://pypi.org/simple" }
sdist = { url = "https://files.pythonhosted.org/packages/18/87/302344fed471e44a87289cf4967697d07e532f2421fdaf868a303cbae4ff/tomli-2.2.1.tar.gz", hash = "sha256:cd45e1dc79c835ce60f7404ec8119f2eb06d38b1deba146f07ced3bbc44505ff", size = 17175 }
wheels = [
    { url = "https://files.pythonhosted.org/packages/43/ca/75707e6efa2b37c77dadb324ae7d9571cb424e61ea73fad7c56c2d14527f/tomli-2.2.1-cp311-cp311-macosx_10_9_x86_64.whl", hash = "sha256:678e4fa69e4575eb77d103de3df8a895e1591b48e740211bd1067378c69e8249", size = 131077 },
    { url = "https://files.pythonhosted.org/packages/c7/16/51ae563a8615d472fdbffc43a3f3d46588c264ac4f024f63f01283becfbb/tomli-2.2.1-cp311-cp311-macosx_11_0_arm64.whl", hash = "sha256:023aa114dd824ade0100497eb2318602af309e5a55595f76b626d6d9f3b7b0a6", size = 123429 },
    { url = "https://files.pythonhosted.org/packages/f1/dd/4f6cd1e7b160041db83c694abc78e100473c15d54620083dbd5aae7b990e/tomli-2.2.1-cp311-cp311-manylinux_2_17_aarch64.manylinux2014_aarch64.whl", hash = "sha256:ece47d672db52ac607a3d9599a9d48dcb2f2f735c6c2d1f34130085bb12b112a", size = 226067 },
    { url = "https://files.pythonhosted.org/packages/a9/6b/c54ede5dc70d648cc6361eaf429304b02f2871a345bbdd51e993d6cdf550/tomli-2.2.1-cp311-cp311-manylinux_2_17_x86_64.manylinux2014_x86_64.whl", hash = "sha256:6972ca9c9cc9f0acaa56a8ca1ff51e7af152a9f87fb64623e31d5c83700080ee", size = 236030 },
    { url = "https://files.pythonhosted.org/packages/1f/47/999514fa49cfaf7a92c805a86c3c43f4215621855d151b61c602abb38091/tomli-2.2.1-cp311-cp311-manylinux_2_5_i686.manylinux1_i686.manylinux_2_17_i686.manylinux2014_i686.whl", hash = "sha256:c954d2250168d28797dd4e3ac5cf812a406cd5a92674ee4c8f123c889786aa8e", size = 240898 },
    { url = "https://files.pythonhosted.org/packages/73/41/0a01279a7ae09ee1573b423318e7934674ce06eb33f50936655071d81a24/tomli-2.2.1-cp311-cp311-musllinux_1_2_aarch64.whl", hash = "sha256:8dd28b3e155b80f4d54beb40a441d366adcfe740969820caf156c019fb5c7ec4", size = 229894 },
    { url = "https://files.pythonhosted.org/packages/55/18/5d8bc5b0a0362311ce4d18830a5d28943667599a60d20118074ea1b01bb7/tomli-2.2.1-cp311-cp311-musllinux_1_2_i686.whl", hash = "sha256:e59e304978767a54663af13c07b3d1af22ddee3bb2fb0618ca1593e4f593a106", size = 245319 },
    { url = "https://files.pythonhosted.org/packages/92/a3/7ade0576d17f3cdf5ff44d61390d4b3febb8a9fc2b480c75c47ea048c646/tomli-2.2.1-cp311-cp311-musllinux_1_2_x86_64.whl", hash = "sha256:33580bccab0338d00994d7f16f4c4ec25b776af3ffaac1ed74e0b3fc95e885a8", size = 238273 },
    { url = "https://files.pythonhosted.org/packages/72/6f/fa64ef058ac1446a1e51110c375339b3ec6be245af9d14c87c4a6412dd32/tomli-2.2.1-cp311-cp311-win32.whl", hash = "sha256:465af0e0875402f1d226519c9904f37254b3045fc5084697cefb9bdde1ff99ff", size = 98310 },
    { url = "https://files.pythonhosted.org/packages/6a/1c/4a2dcde4a51b81be3530565e92eda625d94dafb46dbeb15069df4caffc34/tomli-2.2.1-cp311-cp311-win_amd64.whl", hash = "sha256:2d0f2fdd22b02c6d81637a3c95f8cd77f995846af7414c5c4b8d0545afa1bc4b", size = 108309 },
    { url = "https://files.pythonhosted.org/packages/52/e1/f8af4c2fcde17500422858155aeb0d7e93477a0d59a98e56cbfe75070fd0/tomli-2.2.1-cp312-cp312-macosx_10_13_x86_64.whl", hash = "sha256:4a8f6e44de52d5e6c657c9fe83b562f5f4256d8ebbfe4ff922c495620a7f6cea", size = 132762 },
    { url = "https://files.pythonhosted.org/packages/03/b8/152c68bb84fc00396b83e7bbddd5ec0bd3dd409db4195e2a9b3e398ad2e3/tomli-2.2.1-cp312-cp312-macosx_11_0_arm64.whl", hash = "sha256:8d57ca8095a641b8237d5b079147646153d22552f1c637fd3ba7f4b0b29167a8", size = 123453 },
    { url = "https://files.pythonhosted.org/packages/c8/d6/fc9267af9166f79ac528ff7e8c55c8181ded34eb4b0e93daa767b8841573/tomli-2.2.1-cp312-cp312-manylinux_2_17_aarch64.manylinux2014_aarch64.whl", hash = "sha256:4e340144ad7ae1533cb897d406382b4b6fede8890a03738ff1683af800d54192", size = 233486 },
    { url = "https://files.pythonhosted.org/packages/5c/51/51c3f2884d7bab89af25f678447ea7d297b53b5a3b5730a7cb2ef6069f07/tomli-2.2.1-cp312-cp312-manylinux_2_17_x86_64.manylinux2014_x86_64.whl", hash = "sha256:db2b95f9de79181805df90bedc5a5ab4c165e6ec3fe99f970d0e302f384ad222", size = 242349 },
    { url = "https://files.pythonhosted.org/packages/ab/df/bfa89627d13a5cc22402e441e8a931ef2108403db390ff3345c05253935e/tomli-2.2.1-cp312-cp312-manylinux_2_5_i686.manylinux1_i686.manylinux_2_17_i686.manylinux2014_i686.whl", hash = "sha256:40741994320b232529c802f8bc86da4e1aa9f413db394617b9a256ae0f9a7f77", size = 252159 },
    { url = "https://files.pythonhosted.org/packages/9e/6e/fa2b916dced65763a5168c6ccb91066f7639bdc88b48adda990db10c8c0b/tomli-2.2.1-cp312-cp312-musllinux_1_2_aarch64.whl", hash = "sha256:400e720fe168c0f8521520190686ef8ef033fb19fc493da09779e592861b78c6", size = 237243 },
    { url = "https://files.pythonhosted.org/packages/b4/04/885d3b1f650e1153cbb93a6a9782c58a972b94ea4483ae4ac5cedd5e4a09/tomli-2.2.1-cp312-cp312-musllinux_1_2_i686.whl", hash = "sha256:02abe224de6ae62c19f090f68da4e27b10af2b93213d36cf44e6e1c5abd19fdd", size = 259645 },
    { url = "https://files.pythonhosted.org/packages/9c/de/6b432d66e986e501586da298e28ebeefd3edc2c780f3ad73d22566034239/tomli-2.2.1-cp312-cp312-musllinux_1_2_x86_64.whl", hash = "sha256:b82ebccc8c8a36f2094e969560a1b836758481f3dc360ce9a3277c65f374285e", size = 244584 },
    { url = "https://files.pythonhosted.org/packages/1c/9a/47c0449b98e6e7d1be6cbac02f93dd79003234ddc4aaab6ba07a9a7482e2/tomli-2.2.1-cp312-cp312-win32.whl", hash = "sha256:889f80ef92701b9dbb224e49ec87c645ce5df3fa2cc548664eb8a25e03127a98", size = 98875 },
    { url = "https://files.pythonhosted.org/packages/ef/60/9b9638f081c6f1261e2688bd487625cd1e660d0a85bd469e91d8db969734/tomli-2.2.1-cp312-cp312-win_amd64.whl", hash = "sha256:7fc04e92e1d624a4a63c76474610238576942d6b8950a2d7f908a340494e67e4", size = 109418 },
    { url = "https://files.pythonhosted.org/packages/04/90/2ee5f2e0362cb8a0b6499dc44f4d7d48f8fff06d28ba46e6f1eaa61a1388/tomli-2.2.1-cp313-cp313-macosx_10_13_x86_64.whl", hash = "sha256:f4039b9cbc3048b2416cc57ab3bda989a6fcf9b36cf8937f01a6e731b64f80d7", size = 132708 },
    { url = "https://files.pythonhosted.org/packages/c0/ec/46b4108816de6b385141f082ba99e315501ccd0a2ea23db4a100dd3990ea/tomli-2.2.1-cp313-cp313-macosx_11_0_arm64.whl", hash = "sha256:286f0ca2ffeeb5b9bd4fcc8d6c330534323ec51b2f52da063b11c502da16f30c", size = 123582 },
    { url = "https://files.pythonhosted.org/packages/a0/bd/b470466d0137b37b68d24556c38a0cc819e8febe392d5b199dcd7f578365/tomli-2.2.1-cp313-cp313-manylinux_2_17_aarch64.manylinux2014_aarch64.whl", hash = "sha256:a92ef1a44547e894e2a17d24e7557a5e85a9e1d0048b0b5e7541f76c5032cb13", size = 232543 },
    { url = "https://files.pythonhosted.org/packages/d9/e5/82e80ff3b751373f7cead2815bcbe2d51c895b3c990686741a8e56ec42ab/tomli-2.2.1-cp313-cp313-manylinux_2_17_x86_64.manylinux2014_x86_64.whl", hash = "sha256:9316dc65bed1684c9a98ee68759ceaed29d229e985297003e494aa825ebb0281", size = 241691 },
    { url = "https://files.pythonhosted.org/packages/05/7e/2a110bc2713557d6a1bfb06af23dd01e7dde52b6ee7dadc589868f9abfac/tomli-2.2.1-cp313-cp313-manylinux_2_5_i686.manylinux1_i686.manylinux_2_17_i686.manylinux2014_i686.whl", hash = "sha256:e85e99945e688e32d5a35c1ff38ed0b3f41f43fad8df0bdf79f72b2ba7bc5272", size = 251170 },
    { url = "https://files.pythonhosted.org/packages/64/7b/22d713946efe00e0adbcdfd6d1aa119ae03fd0b60ebed51ebb3fa9f5a2e5/tomli-2.2.1-cp313-cp313-musllinux_1_2_aarch64.whl", hash = "sha256:ac065718db92ca818f8d6141b5f66369833d4a80a9d74435a268c52bdfa73140", size = 236530 },
    { url = "https://files.pythonhosted.org/packages/38/31/3a76f67da4b0cf37b742ca76beaf819dca0ebef26d78fc794a576e08accf/tomli-2.2.1-cp313-cp313-musllinux_1_2_i686.whl", hash = "sha256:d920f33822747519673ee656a4b6ac33e382eca9d331c87770faa3eef562aeb2", size = 258666 },
    { url = "https://files.pythonhosted.org/packages/07/10/5af1293da642aded87e8a988753945d0cf7e00a9452d3911dd3bb354c9e2/tomli-2.2.1-cp313-cp313-musllinux_1_2_x86_64.whl", hash = "sha256:a198f10c4d1b1375d7687bc25294306e551bf1abfa4eace6650070a5c1ae2744", size = 243954 },
    { url = "https://files.pythonhosted.org/packages/5b/b9/1ed31d167be802da0fc95020d04cd27b7d7065cc6fbefdd2f9186f60d7bd/tomli-2.2.1-cp313-cp313-win32.whl", hash = "sha256:d3f5614314d758649ab2ab3a62d4f2004c825922f9e370b29416484086b264ec", size = 98724 },
    { url = "https://files.pythonhosted.org/packages/c7/32/b0963458706accd9afcfeb867c0f9175a741bf7b19cd424230714d722198/tomli-2.2.1-cp313-cp313-win_amd64.whl", hash = "sha256:a38aa0308e754b0e3c67e344754dff64999ff9b513e691d0e786265c93583c69", size = 109383 },
    { url = "https://files.pythonhosted.org/packages/6e/c2/61d3e0f47e2b74ef40a68b9e6ad5984f6241a942f7cd3bbfbdbd03861ea9/tomli-2.2.1-py3-none-any.whl", hash = "sha256:cb55c73c5f4408779d0cf3eef9f762b9c9f147a77de7b258bef0a5628adc85cc", size = 14257 },
]

[[package]]
name = "trio"
version = "0.30.0"
source = { registry = "https://pypi.org/simple" }
dependencies = [
    { name = "attrs" },
    { name = "cffi", marker = "implementation_name != 'pypy' and os_name == 'nt'" },
    { name = "exceptiongroup", marker = "python_full_version < '3.11'" },
    { name = "idna" },
    { name = "outcome" },
    { name = "sniffio" },
    { name = "sortedcontainers" },
]
sdist = { url = "https://files.pythonhosted.org/packages/01/c1/68d582b4d3a1c1f8118e18042464bb12a7c1b75d64d75111b297687041e3/trio-0.30.0.tar.gz", hash = "sha256:0781c857c0c81f8f51e0089929a26b5bb63d57f927728a5586f7e36171f064df", size = 593776 }
wheels = [
    { url = "https://files.pythonhosted.org/packages/69/8e/3f6dfda475ecd940e786defe6df6c500734e686c9cd0a0f8ef6821e9b2f2/trio-0.30.0-py3-none-any.whl", hash = "sha256:3bf4f06b8decf8d3cf00af85f40a89824669e2d033bb32469d34840edcfc22a5", size = 499194 },
]

[[package]]
name = "truststore"
version = "0.10.1"
source = { registry = "https://pypi.org/simple" }
sdist = { url = "https://files.pythonhosted.org/packages/0f/a7/b7a43228762966a13598a404f3dfb4803ea29a906f449d8b0e73ed0bcd30/truststore-0.10.1.tar.gz", hash = "sha256:eda021616b59021812e800fa0a071e51b266721bef3ce092db8a699e21c63539", size = 26101 }
wheels = [
    { url = "https://files.pythonhosted.org/packages/bc/df/8ad635bdcfa8214c399e5614f7c2121dced47defb755a85ea1fa702ffb1c/truststore-0.10.1-py3-none-any.whl", hash = "sha256:b64e6025a409a43ebdd2807b0c41c8bff49ea7ae6550b5087ac6df6619352d4c", size = 18496 },
]

[[package]]
name = "types-toml"
version = "0.10.8.20240310"
source = { registry = "https://pypi.org/simple" }
sdist = { url = "https://files.pythonhosted.org/packages/86/47/3e4c75042792bff8e90d7991aa5c51812cc668828cc6cce711e97f63a607/types-toml-0.10.8.20240310.tar.gz", hash = "sha256:3d41501302972436a6b8b239c850b26689657e25281b48ff0ec06345b8830331", size = 4392 }
wheels = [
    { url = "https://files.pythonhosted.org/packages/da/a2/d32ab58c0b216912638b140ab2170ee4b8644067c293b170e19fba340ccc/types_toml-0.10.8.20240310-py3-none-any.whl", hash = "sha256:627b47775d25fa29977d9c70dc0cbab3f314f32c8d8d0c012f2ef5de7aaec05d", size = 4777 },
]

[[package]]
name = "typing-extensions"
version = "4.14.1"
source = { registry = "https://pypi.org/simple" }
sdist = { url = "https://files.pythonhosted.org/packages/98/5a/da40306b885cc8c09109dc2e1abd358d5684b1425678151cdaed4731c822/typing_extensions-4.14.1.tar.gz", hash = "sha256:38b39f4aeeab64884ce9f74c94263ef78f3c22467c8724005483154c26648d36", size = 107673 }
wheels = [
    { url = "https://files.pythonhosted.org/packages/b5/00/d631e67a838026495268c2f6884f3711a15a9a2a96cd244fdaea53b823fb/typing_extensions-4.14.1-py3-none-any.whl", hash = "sha256:d1e1e3b58374dc93031d6eda2420a48ea44a36c2b4766a4fdeb3710755731d76", size = 43906 },
]

[[package]]
name = "typing-inspection"
version = "0.4.1"
source = { registry = "https://pypi.org/simple" }
dependencies = [
    { name = "typing-extensions" },
]
sdist = { url = "https://files.pythonhosted.org/packages/f8/b1/0c11f5058406b3af7609f121aaa6b609744687f1d158b3c3a5bf4cc94238/typing_inspection-0.4.1.tar.gz", hash = "sha256:6ae134cc0203c33377d43188d4064e9b357dba58cff3185f22924610e70a9d28", size = 75726 }
wheels = [
    { url = "https://files.pythonhosted.org/packages/17/69/cd203477f944c353c31bade965f880aa1061fd6bf05ded0726ca845b6ff7/typing_inspection-0.4.1-py3-none-any.whl", hash = "sha256:389055682238f53b04f7badcb49b989835495a96700ced5dab2d8feae4b26f51", size = 14552 },
]

[[package]]
name = "uipath"
<<<<<<< HEAD
version = "2.1.7"
=======
version = "2.1.9"
>>>>>>> 3fd0e4d8
source = { editable = "." }
dependencies = [
    { name = "azure-monitor-opentelemetry" },
    { name = "click" },
    { name = "httpx" },
    { name = "opentelemetry-sdk" },
    { name = "pathlib" },
    { name = "pydantic" },
    { name = "python-dotenv" },
    { name = "rich" },
    { name = "tenacity" },
    { name = "tomli" },
    { name = "truststore" },
]

[package.dev-dependencies]
dev = [
    { name = "bandit" },
    { name = "inflection" },
    { name = "mkdocs" },
    { name = "mkdocs-click" },
    { name = "mkdocs-material", extra = ["imaging"] },
    { name = "mkdocs-open-in-new-tab" },
    { name = "mkdocs-simple-hooks" },
    { name = "mkdocstrings", extra = ["python"] },
    { name = "mypy" },
    { name = "pre-commit" },
    { name = "pytest" },
    { name = "pytest-asyncio" },
    { name = "pytest-cov" },
    { name = "pytest-httpx" },
    { name = "pytest-mock" },
    { name = "pytest-trio" },
    { name = "ruff" },
    { name = "rust-just" },
    { name = "termynal" },
    { name = "toml" },
    { name = "types-toml" },
]

[package.metadata]
requires-dist = [
    { name = "azure-monitor-opentelemetry", specifier = ">=1.6.8" },
    { name = "click", specifier = ">=8.1.8" },
    { name = "httpx", specifier = ">=0.28.1" },
    { name = "opentelemetry-sdk", specifier = ">=1.31.1" },
    { name = "pathlib", specifier = ">=1.0.1" },
    { name = "pydantic", specifier = ">=2.11.1" },
    { name = "python-dotenv", specifier = ">=1.0.1" },
    { name = "rich", specifier = ">=13.0.0" },
    { name = "tenacity", specifier = ">=9.0.0" },
    { name = "tomli", specifier = ">=2.2.1" },
    { name = "truststore", specifier = ">=0.10.1" },
]

[package.metadata.requires-dev]
dev = [
    { name = "bandit", specifier = ">=1.8.2" },
    { name = "inflection", specifier = ">=0.5.1" },
    { name = "mkdocs", specifier = ">=1.6.1" },
    { name = "mkdocs-click", specifier = ">=0.9.0" },
    { name = "mkdocs-material", extras = ["imaging"], specifier = ">=9.6.7" },
    { name = "mkdocs-open-in-new-tab", specifier = ">=1.0.8" },
    { name = "mkdocs-simple-hooks", specifier = ">=0.1.5" },
    { name = "mkdocstrings", extras = ["python"], specifier = ">=0.18" },
    { name = "mypy", specifier = ">=1.14.1" },
    { name = "pre-commit", specifier = ">=4.1.0" },
    { name = "pytest", specifier = ">=7.4.0" },
    { name = "pytest-asyncio", specifier = ">=1.0.0" },
    { name = "pytest-cov", specifier = ">=4.1.0" },
    { name = "pytest-httpx", specifier = ">=0.35.0" },
    { name = "pytest-mock", specifier = ">=3.11.1" },
    { name = "pytest-trio", specifier = ">=0.8.0" },
    { name = "ruff", specifier = ">=0.9.4" },
    { name = "rust-just", specifier = ">=1.39.0" },
    { name = "termynal", specifier = ">=0.13.0" },
    { name = "toml", specifier = ">=0.10.2" },
    { name = "types-toml", specifier = ">=0.10.8" },
]

[[package]]
name = "urllib3"
version = "2.5.0"
source = { registry = "https://pypi.org/simple" }
sdist = { url = "https://files.pythonhosted.org/packages/15/22/9ee70a2574a4f4599c47dd506532914ce044817c7752a79b6a51286319bc/urllib3-2.5.0.tar.gz", hash = "sha256:3fc47733c7e419d4bc3f6b3dc2b4f890bb743906a30d56ba4a5bfa4bbff92760", size = 393185 }
wheels = [
    { url = "https://files.pythonhosted.org/packages/a7/c2/fe1e52489ae3122415c51f387e221dd0773709bad6c6cdaa599e8a2c5185/urllib3-2.5.0-py3-none-any.whl", hash = "sha256:e6b01673c0fa6a13e374b50871808eb3bf7046c4b125b216f6bf1cc604cff0dc", size = 129795 },
]

[[package]]
name = "virtualenv"
version = "20.31.2"
source = { registry = "https://pypi.org/simple" }
dependencies = [
    { name = "distlib" },
    { name = "filelock" },
    { name = "platformdirs" },
]
sdist = { url = "https://files.pythonhosted.org/packages/56/2c/444f465fb2c65f40c3a104fd0c495184c4f2336d65baf398e3c75d72ea94/virtualenv-20.31.2.tar.gz", hash = "sha256:e10c0a9d02835e592521be48b332b6caee6887f332c111aa79a09b9e79efc2af", size = 6076316 }
wheels = [
    { url = "https://files.pythonhosted.org/packages/f3/40/b1c265d4b2b62b58576588510fc4d1fe60a86319c8de99fd8e9fec617d2c/virtualenv-20.31.2-py3-none-any.whl", hash = "sha256:36efd0d9650ee985f0cad72065001e66d49a6f24eb44d98980f630686243cf11", size = 6057982 },
]

[[package]]
name = "watchdog"
version = "6.0.0"
source = { registry = "https://pypi.org/simple" }
sdist = { url = "https://files.pythonhosted.org/packages/db/7d/7f3d619e951c88ed75c6037b246ddcf2d322812ee8ea189be89511721d54/watchdog-6.0.0.tar.gz", hash = "sha256:9ddf7c82fda3ae8e24decda1338ede66e1c99883db93711d8fb941eaa2d8c282", size = 131220 }
wheels = [
    { url = "https://files.pythonhosted.org/packages/0c/56/90994d789c61df619bfc5ce2ecdabd5eeff564e1eb47512bd01b5e019569/watchdog-6.0.0-cp310-cp310-macosx_10_9_universal2.whl", hash = "sha256:d1cdb490583ebd691c012b3d6dae011000fe42edb7a82ece80965b42abd61f26", size = 96390 },
    { url = "https://files.pythonhosted.org/packages/55/46/9a67ee697342ddf3c6daa97e3a587a56d6c4052f881ed926a849fcf7371c/watchdog-6.0.0-cp310-cp310-macosx_10_9_x86_64.whl", hash = "sha256:bc64ab3bdb6a04d69d4023b29422170b74681784ffb9463ed4870cf2f3e66112", size = 88389 },
    { url = "https://files.pythonhosted.org/packages/44/65/91b0985747c52064d8701e1075eb96f8c40a79df889e59a399453adfb882/watchdog-6.0.0-cp310-cp310-macosx_11_0_arm64.whl", hash = "sha256:c897ac1b55c5a1461e16dae288d22bb2e412ba9807df8397a635d88f671d36c3", size = 89020 },
    { url = "https://files.pythonhosted.org/packages/e0/24/d9be5cd6642a6aa68352ded4b4b10fb0d7889cb7f45814fb92cecd35f101/watchdog-6.0.0-cp311-cp311-macosx_10_9_universal2.whl", hash = "sha256:6eb11feb5a0d452ee41f824e271ca311a09e250441c262ca2fd7ebcf2461a06c", size = 96393 },
    { url = "https://files.pythonhosted.org/packages/63/7a/6013b0d8dbc56adca7fdd4f0beed381c59f6752341b12fa0886fa7afc78b/watchdog-6.0.0-cp311-cp311-macosx_10_9_x86_64.whl", hash = "sha256:ef810fbf7b781a5a593894e4f439773830bdecb885e6880d957d5b9382a960d2", size = 88392 },
    { url = "https://files.pythonhosted.org/packages/d1/40/b75381494851556de56281e053700e46bff5b37bf4c7267e858640af5a7f/watchdog-6.0.0-cp311-cp311-macosx_11_0_arm64.whl", hash = "sha256:afd0fe1b2270917c5e23c2a65ce50c2a4abb63daafb0d419fde368e272a76b7c", size = 89019 },
    { url = "https://files.pythonhosted.org/packages/39/ea/3930d07dafc9e286ed356a679aa02d777c06e9bfd1164fa7c19c288a5483/watchdog-6.0.0-cp312-cp312-macosx_10_13_universal2.whl", hash = "sha256:bdd4e6f14b8b18c334febb9c4425a878a2ac20efd1e0b231978e7b150f92a948", size = 96471 },
    { url = "https://files.pythonhosted.org/packages/12/87/48361531f70b1f87928b045df868a9fd4e253d9ae087fa4cf3f7113be363/watchdog-6.0.0-cp312-cp312-macosx_10_13_x86_64.whl", hash = "sha256:c7c15dda13c4eb00d6fb6fc508b3c0ed88b9d5d374056b239c4ad1611125c860", size = 88449 },
    { url = "https://files.pythonhosted.org/packages/5b/7e/8f322f5e600812e6f9a31b75d242631068ca8f4ef0582dd3ae6e72daecc8/watchdog-6.0.0-cp312-cp312-macosx_11_0_arm64.whl", hash = "sha256:6f10cb2d5902447c7d0da897e2c6768bca89174d0c6e1e30abec5421af97a5b0", size = 89054 },
    { url = "https://files.pythonhosted.org/packages/68/98/b0345cabdce2041a01293ba483333582891a3bd5769b08eceb0d406056ef/watchdog-6.0.0-cp313-cp313-macosx_10_13_universal2.whl", hash = "sha256:490ab2ef84f11129844c23fb14ecf30ef3d8a6abafd3754a6f75ca1e6654136c", size = 96480 },
    { url = "https://files.pythonhosted.org/packages/85/83/cdf13902c626b28eedef7ec4f10745c52aad8a8fe7eb04ed7b1f111ca20e/watchdog-6.0.0-cp313-cp313-macosx_10_13_x86_64.whl", hash = "sha256:76aae96b00ae814b181bb25b1b98076d5fc84e8a53cd8885a318b42b6d3a5134", size = 88451 },
    { url = "https://files.pythonhosted.org/packages/fe/c4/225c87bae08c8b9ec99030cd48ae9c4eca050a59bf5c2255853e18c87b50/watchdog-6.0.0-cp313-cp313-macosx_11_0_arm64.whl", hash = "sha256:a175f755fc2279e0b7312c0035d52e27211a5bc39719dd529625b1930917345b", size = 89057 },
    { url = "https://files.pythonhosted.org/packages/30/ad/d17b5d42e28a8b91f8ed01cb949da092827afb9995d4559fd448d0472763/watchdog-6.0.0-pp310-pypy310_pp73-macosx_10_15_x86_64.whl", hash = "sha256:c7ac31a19f4545dd92fc25d200694098f42c9a8e391bc00bdd362c5736dbf881", size = 87902 },
    { url = "https://files.pythonhosted.org/packages/5c/ca/c3649991d140ff6ab67bfc85ab42b165ead119c9e12211e08089d763ece5/watchdog-6.0.0-pp310-pypy310_pp73-macosx_11_0_arm64.whl", hash = "sha256:9513f27a1a582d9808cf21a07dae516f0fab1cf2d7683a742c498b93eedabb11", size = 88380 },
    { url = "https://files.pythonhosted.org/packages/a9/c7/ca4bf3e518cb57a686b2feb4f55a1892fd9a3dd13f470fca14e00f80ea36/watchdog-6.0.0-py3-none-manylinux2014_aarch64.whl", hash = "sha256:7607498efa04a3542ae3e05e64da8202e58159aa1fa4acddf7678d34a35d4f13", size = 79079 },
    { url = "https://files.pythonhosted.org/packages/5c/51/d46dc9332f9a647593c947b4b88e2381c8dfc0942d15b8edc0310fa4abb1/watchdog-6.0.0-py3-none-manylinux2014_armv7l.whl", hash = "sha256:9041567ee8953024c83343288ccc458fd0a2d811d6a0fd68c4c22609e3490379", size = 79078 },
    { url = "https://files.pythonhosted.org/packages/d4/57/04edbf5e169cd318d5f07b4766fee38e825d64b6913ca157ca32d1a42267/watchdog-6.0.0-py3-none-manylinux2014_i686.whl", hash = "sha256:82dc3e3143c7e38ec49d61af98d6558288c415eac98486a5c581726e0737c00e", size = 79076 },
    { url = "https://files.pythonhosted.org/packages/ab/cc/da8422b300e13cb187d2203f20b9253e91058aaf7db65b74142013478e66/watchdog-6.0.0-py3-none-manylinux2014_ppc64.whl", hash = "sha256:212ac9b8bf1161dc91bd09c048048a95ca3a4c4f5e5d4a7d1b1a7d5752a7f96f", size = 79077 },
    { url = "https://files.pythonhosted.org/packages/2c/3b/b8964e04ae1a025c44ba8e4291f86e97fac443bca31de8bd98d3263d2fcf/watchdog-6.0.0-py3-none-manylinux2014_ppc64le.whl", hash = "sha256:e3df4cbb9a450c6d49318f6d14f4bbc80d763fa587ba46ec86f99f9e6876bb26", size = 79078 },
    { url = "https://files.pythonhosted.org/packages/62/ae/a696eb424bedff7407801c257d4b1afda455fe40821a2be430e173660e81/watchdog-6.0.0-py3-none-manylinux2014_s390x.whl", hash = "sha256:2cce7cfc2008eb51feb6aab51251fd79b85d9894e98ba847408f662b3395ca3c", size = 79077 },
    { url = "https://files.pythonhosted.org/packages/b5/e8/dbf020b4d98251a9860752a094d09a65e1b436ad181faf929983f697048f/watchdog-6.0.0-py3-none-manylinux2014_x86_64.whl", hash = "sha256:20ffe5b202af80ab4266dcd3e91aae72bf2da48c0d33bdb15c66658e685e94e2", size = 79078 },
    { url = "https://files.pythonhosted.org/packages/07/f6/d0e5b343768e8bcb4cda79f0f2f55051bf26177ecd5651f84c07567461cf/watchdog-6.0.0-py3-none-win32.whl", hash = "sha256:07df1fdd701c5d4c8e55ef6cf55b8f0120fe1aef7ef39a1c6fc6bc2e606d517a", size = 79065 },
    { url = "https://files.pythonhosted.org/packages/db/d9/c495884c6e548fce18a8f40568ff120bc3a4b7b99813081c8ac0c936fa64/watchdog-6.0.0-py3-none-win_amd64.whl", hash = "sha256:cbafb470cf848d93b5d013e2ecb245d4aa1c8fd0504e863ccefa32445359d680", size = 79070 },
    { url = "https://files.pythonhosted.org/packages/33/e8/e40370e6d74ddba47f002a32919d91310d6074130fe4e17dabcafc15cbf1/watchdog-6.0.0-py3-none-win_ia64.whl", hash = "sha256:a1914259fa9e1454315171103c6a30961236f508b9b623eae470268bbcc6a22f", size = 79067 },
]

[[package]]
name = "webencodings"
version = "0.5.1"
source = { registry = "https://pypi.org/simple" }
sdist = { url = "https://files.pythonhosted.org/packages/0b/02/ae6ceac1baeda530866a85075641cec12989bd8d31af6d5ab4a3e8c92f47/webencodings-0.5.1.tar.gz", hash = "sha256:b36a1c245f2d304965eb4e0a82848379241dc04b865afcc4aab16748587e1923", size = 9721 }
wheels = [
    { url = "https://files.pythonhosted.org/packages/f4/24/2a3e3df732393fed8b3ebf2ec078f05546de641fe1b667ee316ec1dcf3b7/webencodings-0.5.1-py2.py3-none-any.whl", hash = "sha256:a0af1213f3c2226497a97e2b3aa01a7e4bee4f403f95be16fc9acd2947514a78", size = 11774 },
]

[[package]]
name = "wrapt"
version = "1.17.2"
source = { registry = "https://pypi.org/simple" }
sdist = { url = "https://files.pythonhosted.org/packages/c3/fc/e91cc220803d7bc4db93fb02facd8461c37364151b8494762cc88b0fbcef/wrapt-1.17.2.tar.gz", hash = "sha256:41388e9d4d1522446fe79d3213196bd9e3b301a336965b9e27ca2788ebd122f3", size = 55531 }
wheels = [
    { url = "https://files.pythonhosted.org/packages/5a/d1/1daec934997e8b160040c78d7b31789f19b122110a75eca3d4e8da0049e1/wrapt-1.17.2-cp310-cp310-macosx_10_9_universal2.whl", hash = "sha256:3d57c572081fed831ad2d26fd430d565b76aa277ed1d30ff4d40670b1c0dd984", size = 53307 },
    { url = "https://files.pythonhosted.org/packages/1b/7b/13369d42651b809389c1a7153baa01d9700430576c81a2f5c5e460df0ed9/wrapt-1.17.2-cp310-cp310-macosx_10_9_x86_64.whl", hash = "sha256:b5e251054542ae57ac7f3fba5d10bfff615b6c2fb09abeb37d2f1463f841ae22", size = 38486 },
    { url = "https://files.pythonhosted.org/packages/62/bf/e0105016f907c30b4bd9e377867c48c34dc9c6c0c104556c9c9126bd89ed/wrapt-1.17.2-cp310-cp310-macosx_11_0_arm64.whl", hash = "sha256:80dd7db6a7cb57ffbc279c4394246414ec99537ae81ffd702443335a61dbf3a7", size = 38777 },
    { url = "https://files.pythonhosted.org/packages/27/70/0f6e0679845cbf8b165e027d43402a55494779295c4b08414097b258ac87/wrapt-1.17.2-cp310-cp310-manylinux_2_17_aarch64.manylinux2014_aarch64.whl", hash = "sha256:0a6e821770cf99cc586d33833b2ff32faebdbe886bd6322395606cf55153246c", size = 83314 },
    { url = "https://files.pythonhosted.org/packages/0f/77/0576d841bf84af8579124a93d216f55d6f74374e4445264cb378a6ed33eb/wrapt-1.17.2-cp310-cp310-manylinux_2_5_i686.manylinux1_i686.manylinux_2_17_i686.manylinux2014_i686.whl", hash = "sha256:b60fb58b90c6d63779cb0c0c54eeb38941bae3ecf7a73c764c52c88c2dcb9d72", size = 74947 },
    { url = "https://files.pythonhosted.org/packages/90/ec/00759565518f268ed707dcc40f7eeec38637d46b098a1f5143bff488fe97/wrapt-1.17.2-cp310-cp310-manylinux_2_5_x86_64.manylinux1_x86_64.manylinux_2_17_x86_64.manylinux2014_x86_64.whl", hash = "sha256:b870b5df5b71d8c3359d21be8f0d6c485fa0ebdb6477dda51a1ea54a9b558061", size = 82778 },
    { url = "https://files.pythonhosted.org/packages/f8/5a/7cffd26b1c607b0b0c8a9ca9d75757ad7620c9c0a9b4a25d3f8a1480fafc/wrapt-1.17.2-cp310-cp310-musllinux_1_2_aarch64.whl", hash = "sha256:4011d137b9955791f9084749cba9a367c68d50ab8d11d64c50ba1688c9b457f2", size = 81716 },
    { url = "https://files.pythonhosted.org/packages/7e/09/dccf68fa98e862df7e6a60a61d43d644b7d095a5fc36dbb591bbd4a1c7b2/wrapt-1.17.2-cp310-cp310-musllinux_1_2_i686.whl", hash = "sha256:1473400e5b2733e58b396a04eb7f35f541e1fb976d0c0724d0223dd607e0f74c", size = 74548 },
    { url = "https://files.pythonhosted.org/packages/b7/8e/067021fa3c8814952c5e228d916963c1115b983e21393289de15128e867e/wrapt-1.17.2-cp310-cp310-musllinux_1_2_x86_64.whl", hash = "sha256:3cedbfa9c940fdad3e6e941db7138e26ce8aad38ab5fe9dcfadfed9db7a54e62", size = 81334 },
    { url = "https://files.pythonhosted.org/packages/4b/0d/9d4b5219ae4393f718699ca1c05f5ebc0c40d076f7e65fd48f5f693294fb/wrapt-1.17.2-cp310-cp310-win32.whl", hash = "sha256:582530701bff1dec6779efa00c516496968edd851fba224fbd86e46cc6b73563", size = 36427 },
    { url = "https://files.pythonhosted.org/packages/72/6a/c5a83e8f61aec1e1aeef939807602fb880e5872371e95df2137142f5c58e/wrapt-1.17.2-cp310-cp310-win_amd64.whl", hash = "sha256:58705da316756681ad3c9c73fd15499aa4d8c69f9fd38dc8a35e06c12468582f", size = 38774 },
    { url = "https://files.pythonhosted.org/packages/cd/f7/a2aab2cbc7a665efab072344a8949a71081eed1d2f451f7f7d2b966594a2/wrapt-1.17.2-cp311-cp311-macosx_10_9_universal2.whl", hash = "sha256:ff04ef6eec3eee8a5efef2401495967a916feaa353643defcc03fc74fe213b58", size = 53308 },
    { url = "https://files.pythonhosted.org/packages/50/ff/149aba8365fdacef52b31a258c4dc1c57c79759c335eff0b3316a2664a64/wrapt-1.17.2-cp311-cp311-macosx_10_9_x86_64.whl", hash = "sha256:4db983e7bca53819efdbd64590ee96c9213894272c776966ca6306b73e4affda", size = 38488 },
    { url = "https://files.pythonhosted.org/packages/65/46/5a917ce85b5c3b490d35c02bf71aedaa9f2f63f2d15d9949cc4ba56e8ba9/wrapt-1.17.2-cp311-cp311-macosx_11_0_arm64.whl", hash = "sha256:9abc77a4ce4c6f2a3168ff34b1da9b0f311a8f1cfd694ec96b0603dff1c79438", size = 38776 },
    { url = "https://files.pythonhosted.org/packages/ca/74/336c918d2915a4943501c77566db41d1bd6e9f4dbc317f356b9a244dfe83/wrapt-1.17.2-cp311-cp311-manylinux_2_17_aarch64.manylinux2014_aarch64.whl", hash = "sha256:0b929ac182f5ace000d459c59c2c9c33047e20e935f8e39371fa6e3b85d56f4a", size = 83776 },
    { url = "https://files.pythonhosted.org/packages/09/99/c0c844a5ccde0fe5761d4305485297f91d67cf2a1a824c5f282e661ec7ff/wrapt-1.17.2-cp311-cp311-manylinux_2_5_i686.manylinux1_i686.manylinux_2_17_i686.manylinux2014_i686.whl", hash = "sha256:f09b286faeff3c750a879d336fb6d8713206fc97af3adc14def0cdd349df6000", size = 75420 },
    { url = "https://files.pythonhosted.org/packages/b4/b0/9fc566b0fe08b282c850063591a756057c3247b2362b9286429ec5bf1721/wrapt-1.17.2-cp311-cp311-manylinux_2_5_x86_64.manylinux1_x86_64.manylinux_2_17_x86_64.manylinux2014_x86_64.whl", hash = "sha256:1a7ed2d9d039bd41e889f6fb9364554052ca21ce823580f6a07c4ec245c1f5d6", size = 83199 },
    { url = "https://files.pythonhosted.org/packages/9d/4b/71996e62d543b0a0bd95dda485219856def3347e3e9380cc0d6cf10cfb2f/wrapt-1.17.2-cp311-cp311-musllinux_1_2_aarch64.whl", hash = "sha256:129a150f5c445165ff941fc02ee27df65940fcb8a22a61828b1853c98763a64b", size = 82307 },
    { url = "https://files.pythonhosted.org/packages/39/35/0282c0d8789c0dc9bcc738911776c762a701f95cfe113fb8f0b40e45c2b9/wrapt-1.17.2-cp311-cp311-musllinux_1_2_i686.whl", hash = "sha256:1fb5699e4464afe5c7e65fa51d4f99e0b2eadcc176e4aa33600a3df7801d6662", size = 75025 },
    { url = "https://files.pythonhosted.org/packages/4f/6d/90c9fd2c3c6fee181feecb620d95105370198b6b98a0770cba090441a828/wrapt-1.17.2-cp311-cp311-musllinux_1_2_x86_64.whl", hash = "sha256:9a2bce789a5ea90e51a02dfcc39e31b7f1e662bc3317979aa7e5538e3a034f72", size = 81879 },
    { url = "https://files.pythonhosted.org/packages/8f/fa/9fb6e594f2ce03ef03eddbdb5f4f90acb1452221a5351116c7c4708ac865/wrapt-1.17.2-cp311-cp311-win32.whl", hash = "sha256:4afd5814270fdf6380616b321fd31435a462019d834f83c8611a0ce7484c7317", size = 36419 },
    { url = "https://files.pythonhosted.org/packages/47/f8/fb1773491a253cbc123c5d5dc15c86041f746ed30416535f2a8df1f4a392/wrapt-1.17.2-cp311-cp311-win_amd64.whl", hash = "sha256:acc130bc0375999da18e3d19e5a86403667ac0c4042a094fefb7eec8ebac7cf3", size = 38773 },
    { url = "https://files.pythonhosted.org/packages/a1/bd/ab55f849fd1f9a58ed7ea47f5559ff09741b25f00c191231f9f059c83949/wrapt-1.17.2-cp312-cp312-macosx_10_13_universal2.whl", hash = "sha256:d5e2439eecc762cd85e7bd37161d4714aa03a33c5ba884e26c81559817ca0925", size = 53799 },
    { url = "https://files.pythonhosted.org/packages/53/18/75ddc64c3f63988f5a1d7e10fb204ffe5762bc663f8023f18ecaf31a332e/wrapt-1.17.2-cp312-cp312-macosx_10_13_x86_64.whl", hash = "sha256:3fc7cb4c1c744f8c05cd5f9438a3caa6ab94ce8344e952d7c45a8ed59dd88392", size = 38821 },
    { url = "https://files.pythonhosted.org/packages/48/2a/97928387d6ed1c1ebbfd4efc4133a0633546bec8481a2dd5ec961313a1c7/wrapt-1.17.2-cp312-cp312-macosx_11_0_arm64.whl", hash = "sha256:8fdbdb757d5390f7c675e558fd3186d590973244fab0c5fe63d373ade3e99d40", size = 38919 },
    { url = "https://files.pythonhosted.org/packages/73/54/3bfe5a1febbbccb7a2f77de47b989c0b85ed3a6a41614b104204a788c20e/wrapt-1.17.2-cp312-cp312-manylinux_2_17_aarch64.manylinux2014_aarch64.whl", hash = "sha256:5bb1d0dbf99411f3d871deb6faa9aabb9d4e744d67dcaaa05399af89d847a91d", size = 88721 },
    { url = "https://files.pythonhosted.org/packages/25/cb/7262bc1b0300b4b64af50c2720ef958c2c1917525238d661c3e9a2b71b7b/wrapt-1.17.2-cp312-cp312-manylinux_2_5_i686.manylinux1_i686.manylinux_2_17_i686.manylinux2014_i686.whl", hash = "sha256:d18a4865f46b8579d44e4fe1e2bcbc6472ad83d98e22a26c963d46e4c125ef0b", size = 80899 },
    { url = "https://files.pythonhosted.org/packages/2a/5a/04cde32b07a7431d4ed0553a76fdb7a61270e78c5fd5a603e190ac389f14/wrapt-1.17.2-cp312-cp312-manylinux_2_5_x86_64.manylinux1_x86_64.manylinux_2_17_x86_64.manylinux2014_x86_64.whl", hash = "sha256:bc570b5f14a79734437cb7b0500376b6b791153314986074486e0b0fa8d71d98", size = 89222 },
    { url = "https://files.pythonhosted.org/packages/09/28/2e45a4f4771fcfb109e244d5dbe54259e970362a311b67a965555ba65026/wrapt-1.17.2-cp312-cp312-musllinux_1_2_aarch64.whl", hash = "sha256:6d9187b01bebc3875bac9b087948a2bccefe464a7d8f627cf6e48b1bbae30f82", size = 86707 },
    { url = "https://files.pythonhosted.org/packages/c6/d2/dcb56bf5f32fcd4bd9aacc77b50a539abdd5b6536872413fd3f428b21bed/wrapt-1.17.2-cp312-cp312-musllinux_1_2_i686.whl", hash = "sha256:9e8659775f1adf02eb1e6f109751268e493c73716ca5761f8acb695e52a756ae", size = 79685 },
    { url = "https://files.pythonhosted.org/packages/80/4e/eb8b353e36711347893f502ce91c770b0b0929f8f0bed2670a6856e667a9/wrapt-1.17.2-cp312-cp312-musllinux_1_2_x86_64.whl", hash = "sha256:e8b2816ebef96d83657b56306152a93909a83f23994f4b30ad4573b00bd11bb9", size = 87567 },
    { url = "https://files.pythonhosted.org/packages/17/27/4fe749a54e7fae6e7146f1c7d914d28ef599dacd4416566c055564080fe2/wrapt-1.17.2-cp312-cp312-win32.whl", hash = "sha256:468090021f391fe0056ad3e807e3d9034e0fd01adcd3bdfba977b6fdf4213ea9", size = 36672 },
    { url = "https://files.pythonhosted.org/packages/15/06/1dbf478ea45c03e78a6a8c4be4fdc3c3bddea5c8de8a93bc971415e47f0f/wrapt-1.17.2-cp312-cp312-win_amd64.whl", hash = "sha256:ec89ed91f2fa8e3f52ae53cd3cf640d6feff92ba90d62236a81e4e563ac0e991", size = 38865 },
    { url = "https://files.pythonhosted.org/packages/ce/b9/0ffd557a92f3b11d4c5d5e0c5e4ad057bd9eb8586615cdaf901409920b14/wrapt-1.17.2-cp313-cp313-macosx_10_13_universal2.whl", hash = "sha256:6ed6ffac43aecfe6d86ec5b74b06a5be33d5bb9243d055141e8cabb12aa08125", size = 53800 },
    { url = "https://files.pythonhosted.org/packages/c0/ef/8be90a0b7e73c32e550c73cfb2fa09db62234227ece47b0e80a05073b375/wrapt-1.17.2-cp313-cp313-macosx_10_13_x86_64.whl", hash = "sha256:35621ae4c00e056adb0009f8e86e28eb4a41a4bfa8f9bfa9fca7d343fe94f998", size = 38824 },
    { url = "https://files.pythonhosted.org/packages/36/89/0aae34c10fe524cce30fe5fc433210376bce94cf74d05b0d68344c8ba46e/wrapt-1.17.2-cp313-cp313-macosx_11_0_arm64.whl", hash = "sha256:a604bf7a053f8362d27eb9fefd2097f82600b856d5abe996d623babd067b1ab5", size = 38920 },
    { url = "https://files.pythonhosted.org/packages/3b/24/11c4510de906d77e0cfb5197f1b1445d4fec42c9a39ea853d482698ac681/wrapt-1.17.2-cp313-cp313-manylinux_2_17_aarch64.manylinux2014_aarch64.whl", hash = "sha256:5cbabee4f083b6b4cd282f5b817a867cf0b1028c54d445b7ec7cfe6505057cf8", size = 88690 },
    { url = "https://files.pythonhosted.org/packages/71/d7/cfcf842291267bf455b3e266c0c29dcb675b5540ee8b50ba1699abf3af45/wrapt-1.17.2-cp313-cp313-manylinux_2_5_i686.manylinux1_i686.manylinux_2_17_i686.manylinux2014_i686.whl", hash = "sha256:49703ce2ddc220df165bd2962f8e03b84c89fee2d65e1c24a7defff6f988f4d6", size = 80861 },
    { url = "https://files.pythonhosted.org/packages/d5/66/5d973e9f3e7370fd686fb47a9af3319418ed925c27d72ce16b791231576d/wrapt-1.17.2-cp313-cp313-manylinux_2_5_x86_64.manylinux1_x86_64.manylinux_2_17_x86_64.manylinux2014_x86_64.whl", hash = "sha256:8112e52c5822fc4253f3901b676c55ddf288614dc7011634e2719718eaa187dc", size = 89174 },
    { url = "https://files.pythonhosted.org/packages/a7/d3/8e17bb70f6ae25dabc1aaf990f86824e4fd98ee9cadf197054e068500d27/wrapt-1.17.2-cp313-cp313-musllinux_1_2_aarch64.whl", hash = "sha256:9fee687dce376205d9a494e9c121e27183b2a3df18037f89d69bd7b35bcf59e2", size = 86721 },
    { url = "https://files.pythonhosted.org/packages/6f/54/f170dfb278fe1c30d0ff864513cff526d624ab8de3254b20abb9cffedc24/wrapt-1.17.2-cp313-cp313-musllinux_1_2_i686.whl", hash = "sha256:18983c537e04d11cf027fbb60a1e8dfd5190e2b60cc27bc0808e653e7b218d1b", size = 79763 },
    { url = "https://files.pythonhosted.org/packages/4a/98/de07243751f1c4a9b15c76019250210dd3486ce098c3d80d5f729cba029c/wrapt-1.17.2-cp313-cp313-musllinux_1_2_x86_64.whl", hash = "sha256:703919b1633412ab54bcf920ab388735832fdcb9f9a00ae49387f0fe67dad504", size = 87585 },
    { url = "https://files.pythonhosted.org/packages/f9/f0/13925f4bd6548013038cdeb11ee2cbd4e37c30f8bfd5db9e5a2a370d6e20/wrapt-1.17.2-cp313-cp313-win32.whl", hash = "sha256:abbb9e76177c35d4e8568e58650aa6926040d6a9f6f03435b7a522bf1c487f9a", size = 36676 },
    { url = "https://files.pythonhosted.org/packages/bf/ae/743f16ef8c2e3628df3ddfd652b7d4c555d12c84b53f3d8218498f4ade9b/wrapt-1.17.2-cp313-cp313-win_amd64.whl", hash = "sha256:69606d7bb691b50a4240ce6b22ebb319c1cfb164e5f6569835058196e0f3a845", size = 38871 },
    { url = "https://files.pythonhosted.org/packages/3d/bc/30f903f891a82d402ffb5fda27ec1d621cc97cb74c16fea0b6141f1d4e87/wrapt-1.17.2-cp313-cp313t-macosx_10_13_universal2.whl", hash = "sha256:4a721d3c943dae44f8e243b380cb645a709ba5bd35d3ad27bc2ed947e9c68192", size = 56312 },
    { url = "https://files.pythonhosted.org/packages/8a/04/c97273eb491b5f1c918857cd26f314b74fc9b29224521f5b83f872253725/wrapt-1.17.2-cp313-cp313t-macosx_10_13_x86_64.whl", hash = "sha256:766d8bbefcb9e00c3ac3b000d9acc51f1b399513f44d77dfe0eb026ad7c9a19b", size = 40062 },
    { url = "https://files.pythonhosted.org/packages/4e/ca/3b7afa1eae3a9e7fefe499db9b96813f41828b9fdb016ee836c4c379dadb/wrapt-1.17.2-cp313-cp313t-macosx_11_0_arm64.whl", hash = "sha256:e496a8ce2c256da1eb98bd15803a79bee00fc351f5dfb9ea82594a3f058309e0", size = 40155 },
    { url = "https://files.pythonhosted.org/packages/89/be/7c1baed43290775cb9030c774bc53c860db140397047cc49aedaf0a15477/wrapt-1.17.2-cp313-cp313t-manylinux_2_17_aarch64.manylinux2014_aarch64.whl", hash = "sha256:40d615e4fe22f4ad3528448c193b218e077656ca9ccb22ce2cb20db730f8d306", size = 113471 },
    { url = "https://files.pythonhosted.org/packages/32/98/4ed894cf012b6d6aae5f5cc974006bdeb92f0241775addad3f8cd6ab71c8/wrapt-1.17.2-cp313-cp313t-manylinux_2_5_i686.manylinux1_i686.manylinux_2_17_i686.manylinux2014_i686.whl", hash = "sha256:a5aaeff38654462bc4b09023918b7f21790efb807f54c000a39d41d69cf552cb", size = 101208 },
    { url = "https://files.pythonhosted.org/packages/ea/fd/0c30f2301ca94e655e5e057012e83284ce8c545df7661a78d8bfca2fac7a/wrapt-1.17.2-cp313-cp313t-manylinux_2_5_x86_64.manylinux1_x86_64.manylinux_2_17_x86_64.manylinux2014_x86_64.whl", hash = "sha256:9a7d15bbd2bc99e92e39f49a04653062ee6085c0e18b3b7512a4f2fe91f2d681", size = 109339 },
    { url = "https://files.pythonhosted.org/packages/75/56/05d000de894c4cfcb84bcd6b1df6214297b8089a7bd324c21a4765e49b14/wrapt-1.17.2-cp313-cp313t-musllinux_1_2_aarch64.whl", hash = "sha256:e3890b508a23299083e065f435a492b5435eba6e304a7114d2f919d400888cc6", size = 110232 },
    { url = "https://files.pythonhosted.org/packages/53/f8/c3f6b2cf9b9277fb0813418e1503e68414cd036b3b099c823379c9575e6d/wrapt-1.17.2-cp313-cp313t-musllinux_1_2_i686.whl", hash = "sha256:8c8b293cd65ad716d13d8dd3624e42e5a19cc2a2f1acc74b30c2c13f15cb61a6", size = 100476 },
    { url = "https://files.pythonhosted.org/packages/a7/b1/0bb11e29aa5139d90b770ebbfa167267b1fc548d2302c30c8f7572851738/wrapt-1.17.2-cp313-cp313t-musllinux_1_2_x86_64.whl", hash = "sha256:4c82b8785d98cdd9fed4cac84d765d234ed3251bd6afe34cb7ac523cb93e8b4f", size = 106377 },
    { url = "https://files.pythonhosted.org/packages/6a/e1/0122853035b40b3f333bbb25f1939fc1045e21dd518f7f0922b60c156f7c/wrapt-1.17.2-cp313-cp313t-win32.whl", hash = "sha256:13e6afb7fe71fe7485a4550a8844cc9ffbe263c0f1a1eea569bc7091d4898555", size = 37986 },
    { url = "https://files.pythonhosted.org/packages/09/5e/1655cf481e079c1f22d0cabdd4e51733679932718dc23bf2db175f329b76/wrapt-1.17.2-cp313-cp313t-win_amd64.whl", hash = "sha256:eaf675418ed6b3b31c7a989fd007fa7c3be66ce14e5c3b27336383604c9da85c", size = 40750 },
    { url = "https://files.pythonhosted.org/packages/2d/82/f56956041adef78f849db6b289b282e72b55ab8045a75abad81898c28d19/wrapt-1.17.2-py3-none-any.whl", hash = "sha256:b18f2d1533a71f069c7f82d524a52599053d4c7166e9dd374ae2136b7f40f7c8", size = 23594 },
]

[[package]]
name = "zipp"
version = "3.23.0"
source = { registry = "https://pypi.org/simple" }
sdist = { url = "https://files.pythonhosted.org/packages/e3/02/0f2892c661036d50ede074e376733dca2ae7c6eb617489437771209d4180/zipp-3.23.0.tar.gz", hash = "sha256:a07157588a12518c9d4034df3fbbee09c814741a33ff63c05fa29d26a2404166", size = 25547 }
wheels = [
    { url = "https://files.pythonhosted.org/packages/2e/54/647ade08bf0db230bfea292f893923872fd20be6ac6f53b2b936ba839d75/zipp-3.23.0-py3-none-any.whl", hash = "sha256:071652d6115ed432f5ce1d34c336c0adfd6a884660d1e9712a256d3d3bd4b14e", size = 10276 },
]<|MERGE_RESOLUTION|>--- conflicted
+++ resolved
@@ -2029,11 +2029,7 @@
 
 [[package]]
 name = "uipath"
-<<<<<<< HEAD
-version = "2.1.7"
-=======
 version = "2.1.9"
->>>>>>> 3fd0e4d8
 source = { editable = "." }
 dependencies = [
     { name = "azure-monitor-opentelemetry" },
