--- conflicted
+++ resolved
@@ -1,10 +1,6 @@
 [project]
 name = "uipath"
-<<<<<<< HEAD
-version = "2.1.80"
-=======
-version = "2.1.101"
->>>>>>> f6f275cd
+version = "2.1.102"
 description = "Python SDK and CLI for UiPath Platform, enabling programmatic interaction with automation services, process management, and deployment tools."
 readme = { file = "README.md", content-type = "text/markdown" }
 requires-python = ">=3.10"
