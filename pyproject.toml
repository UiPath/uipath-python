[project]
name = "uipath"
<<<<<<< HEAD
version = "2.1.102"
=======
version = "2.1.103"
>>>>>>> f0321ee5
description = "Python SDK and CLI for UiPath Platform, enabling programmatic interaction with automation services, process management, and deployment tools."
readme = { file = "README.md", content-type = "text/markdown" }
requires-python = ">=3.10"
dependencies = [
  "click>=8.1.8",
  "httpx>=0.28.1",
  "opentelemetry-sdk>=1.31.1",
  "opentelemetry-instrumentation>=0.52b1",
  "pydantic>=2.11.1",
  "python-dotenv>=1.0.1",
  "tenacity>=9.0.0",
  "tomli>=2.2.1",
  "pathlib>=1.0.1",
  "rich>=13.0.0",
  "azure-monitor-opentelemetry>=1.6.8",
  "truststore>=0.10.1",
  "textual>=5.3.0",
  "pyperclip>=1.9.0",
  "mockito>=1.5.4",
  "hydra-core>=1.3.2",
  "pydantic-function-models>=0.1.10",
  "pysignalr==1.3.0",
]
classifiers = [
  "Development Status :: 3 - Alpha",
  "Intended Audience :: Developers",
  "Topic :: Software Development :: Build Tools",
  "Programming Language :: Python :: 3.10",
  "Programming Language :: Python :: 3.11",
  "Programming Language :: Python :: 3.12",
]
maintainers = [
  { name = "Marius Cosareanu", email = "marius.cosareanu@uipath.com" },
  { name = "Cristian Pufu", email = "cristian.pufu@uipath.com" },
]

[project.urls]
Homepage = "https://uipath.com"
Repository = "https://github.com/UiPath/uipath-python"
Documentation = "https://uipath.github.io/uipath-python/"

[project.scripts]
uipath = "uipath._cli:cli"

[build-system]
requires = ["hatchling"]
build-backend = "hatchling.build"

[dependency-groups]
dev = [
  "bandit>=1.8.2",
  "mypy>=1.14.1",
  "ruff>=0.9.4",
  "rust-just>=1.39.0",
  "pytest>=7.4.0",
  "pytest-asyncio>=1.0.0",
  "pytest-httpx>=0.35.0",
  "pytest-trio>=0.8.0",
  "pytest-cov>=4.1.0",
  "pytest-mock>=3.11.1",
  "pre-commit>=4.1.0",
  "mkdocs>=1.6.1",
  "mkdocs-material[imaging]>=9.6.7",
  "mkdocstrings[python]>=0.18",
  "termynal>=0.13.0",
  "mkdocs-simple-hooks>=0.1.5",
  "mkdocs-click>=0.9.0",
  "mkdocs-open-in-new-tab>=1.0.8",
  "toml>=0.10.2",
  "inflection>=0.5.1",
  "types-toml>=0.10.8",
]

[tool.hatch.build.targets.wheel]
packages = ["src/uipath"]
include = ["src/uipath/_resources"]

[tool.ruff]
line-length = 88
indent-width = 4
exclude = ["samples/**", "testcases/**"]

[tool.ruff.lint]
select = ["E", "F", "B", "I", "D"]
ignore = ["D417"]

[tool.ruff.lint.pydocstyle]
convention = "google"
ignore-decorators = []

[tool.ruff.lint.per-file-ignores]
"*" = ["E501"]
"tests/**" = ["D"]
"*_test.py" = ["D"]
"docs/**" = ["D"]
# TODO: Remove this once the documentation for CLI is updated
"uipath/_cli/**" = ["D"]
# TODO: Remove this once model documentation is added
"src/uipath/models/**" = ["D101", "D100", "D104", "D102", "D107"]

[tool.ruff.format]
quote-style = "double"
indent-style = "space"
skip-magic-trailing-comma = false
line-ending = "auto"

[tool.mypy]
plugins = ["pydantic.mypy"]
exclude = ["samples/.*", "testcases/.*"]

follow_imports = "silent"
warn_redundant_casts = true
warn_unused_ignores = true
disallow_any_generics = true
check_untyped_defs = true
no_implicit_reexport = true

disallow_untyped_defs = false

[tool.pydantic-mypy]
init_forbid_extra = true
init_typed = true
warn_required_dynamic_aliases = true

[tool.pytest.ini_options]
testpaths = ["tests"]
python_files = "test_*.py"
addopts = "-ra -q --cov"
asyncio_default_fixture_loop_scope = "function"
asyncio_mode = "auto"

[tool.coverage.report]
show_missing = true

[tool.coverage.run]
source = ["src"]

[[tool.uv.index]]
name = "testpypi"
url = "https://test.pypi.org/simple/"
publish-url = "https://test.pypi.org/legacy/"
explicit = true<|MERGE_RESOLUTION|>--- conflicted
+++ resolved
@@ -1,10 +1,6 @@
 [project]
 name = "uipath"
-<<<<<<< HEAD
-version = "2.1.102"
-=======
-version = "2.1.103"
->>>>>>> f0321ee5
+version = "2.1.104"
 description = "Python SDK and CLI for UiPath Platform, enabling programmatic interaction with automation services, process management, and deployment tools."
 readme = { file = "README.md", content-type = "text/markdown" }
 requires-python = ">=3.10"
