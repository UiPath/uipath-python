--- conflicted
+++ resolved
@@ -5,12 +5,8 @@
 
 from pydantic import BaseModel, ConfigDict, Discriminator, Field, Tag, field_validator
 
-<<<<<<< HEAD
 from uipath._cli._evals._models._evaluation_set import LegacyEvaluationSet
 from uipath._cli._evals._models._evaluator import Evaluator
-from uipath._cli._evals._models._mocks import ExampleCall
-=======
->>>>>>> f6f275cd
 from uipath.models import Connection
 from uipath.models.guardrails import AgentEscalationRecipient, Guardrail
 
@@ -435,7 +431,6 @@
 class AgentMetadata(BaseModel):
     """Metadata for agent."""
 
-<<<<<<< HEAD
     id: str = Field(..., description="Agent id or project name")
     name: str = Field(..., description="Agent name or project name")
     input_schema: Dict[str, Any] = Field(
@@ -456,10 +451,6 @@
     evaluators: Optional[List[Evaluator]] = Field(
         None, description="List of agent evaluators"
     )
-=======
-    is_conversational: bool = Field(alias="isConversational")
-    storage_version: str = Field(alias="storageVersion")
->>>>>>> f6f275cd
 
     model_config = ConfigDict(
         validate_by_name=True, validate_by_alias=True, extra="allow"
