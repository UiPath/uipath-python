--- conflicted
+++ resolved
@@ -207,181 +207,111 @@
     def _create_exact_match_evaluator(
         data: Dict[str, Any],
     ) -> ExactMatchEvaluator:
-<<<<<<< HEAD
-        return ExactMatchEvaluator(
-            id=data.get("id"),
-            config=data.get("evaluatorConfig"),
-        )  # type: ignore
-=======
         return TypeAdapter(ExactMatchEvaluator).validate_python(
             {
                 "id": data.get("id"),
                 "config": data.get("evaluatorConfig"),
             }
         )
->>>>>>> 07d1c079
 
     @staticmethod
     def _create_json_similarity_evaluator(
         data: Dict[str, Any],
     ) -> JsonSimilarityEvaluator:
-<<<<<<< HEAD
-        return JsonSimilarityEvaluator(
-            id=data.get("id"),
-            config=data.get("evaluatorConfig"),
-        )  # type: ignore
-=======
         return TypeAdapter(JsonSimilarityEvaluator).validate_python(
             {
                 "id": data.get("id"),
                 "config": data.get("evaluatorConfig"),
             }
         )
->>>>>>> 07d1c079
 
     @staticmethod
     def _create_llm_judge_output_evaluator(
         data: Dict[str, Any],
     ) -> LLMJudgeOutputEvaluator:
-<<<<<<< HEAD
-        return LLMJudgeOutputEvaluator(
-            id=data.get("id"),
-            config=data.get("evaluatorConfig"),
-        )  # type: ignore
-=======
         return TypeAdapter(LLMJudgeOutputEvaluator).validate_python(
             {
                 "id": data.get("id"),
                 "config": data.get("evaluatorConfig"),
             }
         )
->>>>>>> 07d1c079
 
     @staticmethod
     def _create_llm_judge_strict_json_similarity_output_evaluator(
         data: Dict[str, Any],
     ) -> LLMJudgeStrictJSONSimilarityOutputEvaluator:
-<<<<<<< HEAD
-        return LLMJudgeStrictJSONSimilarityOutputEvaluator(
-            id=data.get("id"),
-            config=data.get("evaluatorConfig"),
-        )  # type: ignore
-=======
         return TypeAdapter(LLMJudgeStrictJSONSimilarityOutputEvaluator).validate_python(
             {
                 "id": data.get("id"),
                 "config": data.get("evaluatorConfig"),
             }
         )
->>>>>>> 07d1c079
 
     @staticmethod
     def _create_trajectory_evaluator(
         data: Dict[str, Any],
     ) -> LLMJudgeTrajectoryEvaluator:
-<<<<<<< HEAD
-        return LLMJudgeTrajectoryEvaluator(
-            id=data.get("id"),
-            config=data.get("evaluatorConfig"),
-        )  # type: ignore
-=======
         return TypeAdapter(LLMJudgeTrajectoryEvaluator).validate_python(
             {
                 "id": data.get("id"),
                 "config": data.get("evaluatorConfig"),
             }
         )
->>>>>>> 07d1c079
 
     @staticmethod
     def _create_tool_call_args_evaluator(
         data: Dict[str, Any],
     ) -> ToolCallArgsEvaluator:
-<<<<<<< HEAD
-        return ToolCallArgsEvaluator(
-            id=data.get("id"),
-            config=data.get("evaluatorConfig"),
-        )  # type: ignore
-=======
         return TypeAdapter(ToolCallArgsEvaluator).validate_python(
             {
                 "id": data.get("id"),
                 "config": data.get("evaluatorConfig"),
             }
         )
->>>>>>> 07d1c079
 
     @staticmethod
     def _create_tool_call_count_evaluator(
         data: Dict[str, Any],
     ) -> ToolCallCountEvaluator:
-<<<<<<< HEAD
-        return ToolCallCountEvaluator(
-            id=data.get("id"),
-            config=data.get("evaluatorConfig"),
-        )  # type: ignore
-=======
         return TypeAdapter(ToolCallCountEvaluator).validate_python(
             {
                 "id": data.get("id"),
                 "config": data.get("evaluatorConfig"),
             }
         )
->>>>>>> 07d1c079
 
     @staticmethod
     def _create_tool_call_order_evaluator(
         data: Dict[str, Any],
     ) -> ToolCallOrderEvaluator:
-<<<<<<< HEAD
-        return ToolCallOrderEvaluator(
-            id=data.get("id"),
-            config=data.get("evaluatorConfig"),
-        )  # type: ignore
-=======
         return TypeAdapter(ToolCallOrderEvaluator).validate_python(
             {
                 "id": data.get("id"),
                 "config": data.get("evaluatorConfig"),
             }
         )
->>>>>>> 07d1c079
 
     @staticmethod
     def _create_tool_call_output_evaluator(
         data: Dict[str, Any],
     ) -> ToolCallOutputEvaluator:
-<<<<<<< HEAD
-        return ToolCallOutputEvaluator(
-            id=data.get("id"),
-            config=data.get("evaluatorConfig"),
-        )  # type: ignore
-=======
         return TypeAdapter(ToolCallOutputEvaluator).validate_python(
             {
                 "id": data.get("id"),
                 "config": data.get("evaluatorConfig"),
             }
         )
->>>>>>> 07d1c079
 
     @staticmethod
     def _create_llm_judge_simulation_trajectory_evaluator(
         data: Dict[str, Any],
     ) -> LLMJudgeTrajectorySimulationEvaluator:
-<<<<<<< HEAD
-        return LLMJudgeTrajectorySimulationEvaluator(
-            id=data.get("id"),
-            config=data.get("evaluatorConfig"),
-        )  # type: ignore
-=======
         return TypeAdapter(LLMJudgeTrajectorySimulationEvaluator).validate_python(
             {
                 "id": data.get("id"),
                 "config": data.get("evaluatorConfig"),
             }
         )
->>>>>>> 07d1c079
 
     @staticmethod
     def _create_legacy_evaluator_internal(
