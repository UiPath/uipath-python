--- conflicted
+++ resolved
@@ -4,23 +4,13 @@
 from contextvars import ContextVar
 from typing import Any, Callable, Optional
 
-<<<<<<< HEAD
-from uipath._cli._evals._models._evaluation_set import (
-    AnyEvaluationItem,
-)
-from uipath._cli._evals.mocks.mocker import Mocker, UiPathNoMockFoundError
-from uipath._cli._evals.mocks.mocker_factory import MockerFactory
-
-evaluation_context: ContextVar[Optional[AnyEvaluationItem]] = ContextVar(
-=======
-from uipath._cli._evals._models._evaluation_set import EvaluationItem
+from uipath._cli._evals._models._evaluation_set import AnyEvaluationItem
 from uipath._cli._evals._span_collection import ExecutionSpanCollector
 from uipath._cli._evals.mocks.mocker import Mocker, UiPathNoMockFoundError
 from uipath._cli._evals.mocks.mocker_factory import MockerFactory
 
 # Context variables for evaluation items and mockers
-evaluation_context: ContextVar[Optional[EvaluationItem]] = ContextVar(
->>>>>>> f6f275cd
+evaluation_context: ContextVar[Optional[AnyEvaluationItem]] = ContextVar(
     "evaluation", default=None
 )
 
@@ -39,18 +29,14 @@
 logger = logging.getLogger(__name__)
 
 
-<<<<<<< HEAD
-def set_evaluation_item(item: AnyEvaluationItem) -> None:
-    """Set an evaluation item within an evaluation set."""
-    evaluation_context.set(item)
-=======
 def set_execution_context(
-    eval_item: EvaluationItem, span_collector: ExecutionSpanCollector, execution_id: str
+    eval_item: AnyEvaluationItem,
+    span_collector: ExecutionSpanCollector,
+    execution_id: str,
 ) -> None:
     """Set the execution context for an evaluation run for mocking and trace access."""
     evaluation_context.set(eval_item)
 
->>>>>>> f6f275cd
     try:
         if eval_item.mocking_strategy:
             mocker_context.set(MockerFactory.create(eval_item))
