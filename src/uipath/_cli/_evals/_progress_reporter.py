--- conflicted
+++ resolved
@@ -262,34 +262,6 @@
         spans: list[Any] | None = None,
     ):
         """Update an evaluation run with results."""
-<<<<<<< HEAD
-        if is_coded:
-            # Use coded evaluator format
-            evaluator_runs, evaluator_scores = self._collect_coded_results(
-                sw_progress_item.eval_results, evaluators, spans or []
-            )
-            spec = self._update_coded_eval_run_spec(
-                evaluator_runs=evaluator_runs,
-                evaluator_scores=evaluator_scores,
-                eval_run_id=sw_progress_item.eval_run_id,
-                execution_time=sw_progress_item.agent_execution_time,
-                actual_output=sw_progress_item.agent_output,
-            )
-        else:
-            # Use legacy evaluator format
-            assertion_runs, evaluator_scores = self._collect_results(
-                sw_progress_item.eval_results,
-                evaluators,
-                spans or [],  # type: ignore
-            )
-            spec = self._update_eval_run_spec(
-                assertion_runs=assertion_runs,
-                evaluator_scores=evaluator_scores,
-                eval_run_id=sw_progress_item.eval_run_id,
-                execution_time=sw_progress_item.agent_execution_time,
-                actual_output=sw_progress_item.agent_output,
-            )
-=======
         coded_evaluators: dict[str, BaseEvaluator[Any, Any, Any]] = {}
         legacy_evaluators: dict[str, LegacyBaseEvaluator[Any]] = {}
         evaluator_runs: list[dict[str, Any]] = []
@@ -324,7 +296,6 @@
             execution_time=sw_progress_item.agent_execution_time,
             actual_output=sw_progress_item.agent_output,
         )
->>>>>>> 07d1c079
 
         await self._client.request_async(
             method=spec.method,
@@ -551,11 +522,7 @@
     def _collect_coded_results(
         self,
         eval_results: list[EvalItemResult],
-<<<<<<< HEAD
-        evaluators: dict[str, AnyEvaluator],
-=======
         evaluators: dict[str, BaseEvaluator[Any, Any, Any]],
->>>>>>> 07d1c079
         spans: list[Any],
     ) -> tuple[list[dict[str, Any]], list[dict[str, Any]]]:
         """Collect results for coded evaluators.
