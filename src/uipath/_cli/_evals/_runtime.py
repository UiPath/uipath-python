--- conflicted
+++ resolved
@@ -43,10 +43,6 @@
     AnyEvaluationSet,
     AnyEvaluator,
     EvaluationItem,
-<<<<<<< HEAD
-    EvaluationSet,
-=======
->>>>>>> 07d1c079
     LegacyEvaluationItem,
 )
 from ._models._exceptions import EvaluationRuntimeException
@@ -257,11 +253,7 @@
 
     async def _execute_sequential(
         self,
-<<<<<<< HEAD
-        evaluation_set: EvaluationSet,
-=======
         evaluation_set: AnyEvaluationSet,
->>>>>>> 07d1c079
         evaluators: List[AnyEvaluator],
         event_bus: EventBus,
     ) -> List[EvaluationRunResult]:
@@ -276,11 +268,7 @@
 
     async def _execute_parallel(
         self,
-<<<<<<< HEAD
-        evaluation_set: EvaluationSet,
-=======
         evaluation_set: AnyEvaluationSet,
->>>>>>> 07d1c079
         evaluators: List[AnyEvaluator],
         event_bus: EventBus,
         workers: int,
