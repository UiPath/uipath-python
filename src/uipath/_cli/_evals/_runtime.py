--- conflicted
+++ resolved
@@ -43,6 +43,7 @@
     AnyEvaluationSet,
     AnyEvaluator,
     EvaluationItem,
+    EvaluationSet,
     LegacyEvaluationItem,
 )
 from ._models._exceptions import EvaluationRuntimeException
@@ -222,10 +223,7 @@
             evaluation_set_name=evaluation_set.name,
             evaluation_set_results=eval_run_result_list,
         )
-<<<<<<< HEAD
-
-=======
->>>>>>> f6f275cd
+
         # Computing evaluator averages
         evaluator_averages: Dict[str, float] = defaultdict(float)
         evaluator_count: Dict[str, int] = defaultdict(int)
@@ -254,32 +252,10 @@
         )
         return self.context.result
 
-<<<<<<< HEAD
-        await event_bus.publish(
-            EvaluationEvents.UPDATE_EVAL_SET_RUN,
-            EvalSetRunUpdatedEvent(
-                execution_id=self.execution_id,
-                evaluator_scores=evaluator_averages,
-            ),
-            wait_for_completion=False,
-        )
-
-        self.context.result = UiPathRuntimeResult(
-            output={**results.model_dump(by_alias=True)},
-            status=UiPathRuntimeStatus.SUCCESSFUL,
-        )
-        return self.context.result
-
-    async def _execute_sequential(
-        self,
-        evaluation_set: AnyEvaluationSet,
-        evaluators: List[AnyEvaluator],
-=======
     async def _execute_sequential(
         self,
         evaluation_set: EvaluationSet,
-        evaluators: List[BaseEvaluator[Any]],
->>>>>>> f6f275cd
+        evaluators: List[AnyEvaluator],
         event_bus: EventBus,
     ) -> List[EvaluationRunResult]:
         all_eval_run_result: list[EvaluationRunResult] = []
@@ -293,28 +269,18 @@
 
     async def _execute_parallel(
         self,
-<<<<<<< HEAD
-        evaluation_set: AnyEvaluationSet,
+        evaluation_set: EvaluationSet,
         evaluators: List[AnyEvaluator],
-=======
-        evaluation_set: EvaluationSet,
-        evaluators: List[BaseEvaluator[Any]],
->>>>>>> f6f275cd
         event_bus: EventBus,
         workers: int,
     ) -> List[EvaluationRunResult]:
         # Create a queue with max concurrency
-<<<<<<< HEAD
         queue: asyncio.Queue[tuple[int, AnyEvaluationItem]] = asyncio.Queue(
-=======
-        queue: asyncio.Queue[tuple[int, EvaluationItem]] = asyncio.Queue(
->>>>>>> f6f275cd
             maxsize=workers
         )
 
         # Dictionary to store results with their original indices
         results_dict: Dict[int, EvaluationRunResult] = {}
-<<<<<<< HEAD
 
         # Producer task to fill the queue
         async def producer() -> None:
@@ -365,7 +331,9 @@
         evaluators: List[AnyEvaluator],
         event_bus: EventBus,
     ) -> EvaluationRunResult:
-        set_evaluation_item(eval_item)
+        execution_id = str(uuid.uuid4())
+
+        set_execution_context(eval_item, self.span_collector, execution_id)
 
         await event_bus.publish(
             EvaluationEvents.CREATE_EVAL_RUN,
@@ -380,7 +348,7 @@
         )
 
         try:
-            agent_execution_output = await self.execute_runtime(eval_item)
+            agent_execution_output = await self.execute_runtime(eval_item, execution_id)
             evaluation_item_results: list[EvalItemResult] = []
 
             for evaluator in evaluators:
@@ -484,161 +452,11 @@
                 )
                 eval_run_updated_event.exception_details.runtime_exception = True  # type: ignore
 
-=======
-
-        # Producer task to fill the queue
-        async def producer() -> None:
-            for index, eval_item in enumerate(evaluation_set.evaluations):
-                await queue.put((index, eval_item))
-            # Signal completion by putting None markers
-            for _ in range(workers):
-                await queue.put(None)  # type: ignore
-
-        # Worker function to process items from the queue
-        async def worker(worker_id: int) -> None:
-            while True:
-                item = await queue.get()
-
-                # Check for termination signal
-                if item is None:
-                    queue.task_done()
-                    break
-
-                index, eval_item = item
-
-                try:
-                    # Execute the evaluation
-                    result = await self._execute_eval(eval_item, evaluators, event_bus)
-
-                    # Store result with its index to maintain order
-                    results_dict[index] = result
-                finally:
-                    # Mark the task as done
-                    queue.task_done()
-
-        # Start producer
-        producer_task = asyncio.create_task(producer())
-
-        # Create worker tasks based on workers
-        worker_tasks = [asyncio.create_task(worker(i)) for i in range(workers)]
-
-        # Wait for producer and all workers to complete
-        await producer_task
-        await asyncio.gather(*worker_tasks)
-
-        # Return results in the original order
-        return [results_dict[i] for i in range(len(evaluation_set.evaluations))]
-
-    async def _execute_eval(
-        self,
-        eval_item: EvaluationItem,
-        evaluators: List[BaseEvaluator[Any]],
-        event_bus: EventBus,
-    ) -> EvaluationRunResult:
-        # Generate LLM-based input if input_mocking_strategy is defined
-        if eval_item.input_mocking_strategy:
-            eval_item = await self._generate_input_for_eval(eval_item)
-
-        execution_id = str(uuid.uuid4())
-        set_execution_context(eval_item, self.span_collector, execution_id)
-
-        await event_bus.publish(
-            EvaluationEvents.CREATE_EVAL_RUN,
-            EvalRunCreatedEvent(
-                execution_id=self.execution_id,
-                eval_item=eval_item,
-            ),
-        )
-
-        evaluation_run_results = EvaluationRunResult(
-            evaluation_name=eval_item.name, evaluation_run_results=[]
-        )
-
-        try:
-            agent_execution_output = await self.execute_runtime(eval_item, execution_id)
-            evaluation_item_results: list[EvalItemResult] = []
-
-            for evaluator in evaluators:
-                evaluation_result = await self.run_evaluator(
-                    evaluator=evaluator,
-                    execution_output=agent_execution_output,
-                    eval_item=eval_item,
-                )
-
-                dto_result = EvaluationResultDto.from_evaluation_result(
-                    evaluation_result
-                )
-
-                evaluation_run_results.evaluation_run_results.append(
-                    EvaluationRunResultDto(
-                        evaluator_name=evaluator.name,
-                        result=dto_result,
-                        evaluator_id=evaluator.id,
-                    )
-                )
-                evaluation_item_results.append(
-                    EvalItemResult(
-                        evaluator_id=evaluator.id,
-                        result=evaluation_result,
-                    )
-                )
-
-            await event_bus.publish(
-                EvaluationEvents.UPDATE_EVAL_RUN,
-                EvalRunUpdatedEvent(
-                    execution_id=self.execution_id,
-                    eval_item=eval_item,
-                    eval_results=evaluation_item_results,
-                    success=not agent_execution_output.result.error,
-                    agent_output=agent_execution_output.result.output,
-                    agent_execution_time=agent_execution_output.execution_time,
-                    spans=agent_execution_output.spans,
-                    logs=agent_execution_output.logs,
-                ),
-                wait_for_completion=False,
-            )
-
-        except Exception as e:
-            exception_details = EvalItemExceptionDetails(exception=e)
-
-            for evaluator in evaluators:
-                evaluation_run_results.evaluation_run_results.append(
-                    EvaluationRunResultDto(
-                        evaluator_name=evaluator.name,
-                        evaluator_id=evaluator.id,
-                        result=EvaluationResultDto(score=0),
-                    )
-                )
-
-            eval_run_updated_event = EvalRunUpdatedEvent(
-                execution_id=self.execution_id,
-                eval_item=eval_item,
-                eval_results=[],
-                success=False,
-                agent_output={},
-                agent_execution_time=0.0,
-                exception_details=exception_details,
-                spans=[],
-                logs=[],
-            )
-            if isinstance(e, EvaluationRuntimeException):
-                eval_run_updated_event.spans = e.spans
-                eval_run_updated_event.logs = e.logs
-                eval_run_updated_event.exception_details.exception = (  # type: ignore
-                    e.root_exception
-                )
-                eval_run_updated_event.exception_details.runtime_exception = True  # type: ignore
-
->>>>>>> f6f275cd
             await event_bus.publish(
                 EvaluationEvents.UPDATE_EVAL_RUN,
                 eval_run_updated_event,
                 wait_for_completion=False,
             )
-<<<<<<< HEAD
-
-        return evaluation_run_results
-=======
         finally:
             clear_execution_context()
 
@@ -653,7 +471,6 @@
         generated_input = await generate_llm_input(eval_item, input_schema)
         updated_eval_item = eval_item.model_copy(update={"inputs": generated_input})
         return updated_eval_item
->>>>>>> f6f275cd
 
     def _get_and_clear_execution_data(
         self, execution_id: str
@@ -668,11 +485,7 @@
         return spans, logs
 
     async def execute_runtime(
-<<<<<<< HEAD
-        self, eval_item: AnyEvaluationItem
-=======
-        self, eval_item: EvaluationItem, execution_id: str
->>>>>>> f6f275cd
+        self, eval_item: AnyEvaluationItem, execution_id: str
     ) -> UiPathEvalRunExecutionOutput:
         context_args = self.context.model_dump()
         context_args["execution_id"] = execution_id
@@ -684,7 +497,7 @@
             raise ValueError("execution_id must be set for eval runs")
 
         attributes = {
-            "evalId": eval_item_id,
+            "evalId": eval_item.id,
             "span_type": "eval",
             "execution.id": runtime_context.execution_id,
         }
@@ -736,7 +549,7 @@
             expected_agent_behavior=eval_item.expected_agent_behavior,
         )
 
-        result = await evaluator.evaluate(
+        result = await evaluator.validate_and_evaluate_criteria(
             agent_execution=agent_execution,
             evaluation_criteria=evaluation_criteria,
         )
