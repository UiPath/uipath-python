--- conflicted
+++ resolved
@@ -55,14 +55,11 @@
         try:
             script_result = await self.executor(self.context.input_json)
 
-<<<<<<< HEAD
             if self.context.job_id is None and not getattr(
                 self.context, "is_eval_run", False
             ):
                 logger.info(script_result)
 
-=======
->>>>>>> f6f275cd
             self.context.result = UiPathRuntimeResult(
                 output=script_result, status=UiPathRuntimeStatus.SUCCESSFUL
             )
