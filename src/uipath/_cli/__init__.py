import importlib.metadata
import sys

import click

<<<<<<< HEAD
from ._utils._common import load_environment_variables
from .cli_add import add as add
=======
from ._utils._common import add_cwd_to_path, load_environment_variables
>>>>>>> f6f275cd
from .cli_auth import auth as auth
from .cli_debug import debug as debug  # type: ignore
from .cli_deploy import deploy as deploy  # type: ignore
from .cli_dev import dev as dev
from .cli_eval import eval as eval  # type: ignore
from .cli_init import init as init  # type: ignore
from .cli_invoke import invoke as invoke  # type: ignore
from .cli_new import new as new  # type: ignore
from .cli_pack import pack as pack  # type: ignore
from .cli_publish import publish as publish  # type: ignore
from .cli_pull import pull as pull  # type: ignore
from .cli_push import push as push  # type: ignore
from .cli_register import register as register  # type: ignore
from .cli_run import run as run  # type: ignore


def _get_safe_version() -> str:
    """Get the version of the uipath package."""
    try:
        version = importlib.metadata.version("uipath")
        return version
    except importlib.metadata.PackageNotFoundError:
        return "unknown"


@click.group(invoke_without_command=True)
@click.version_option(
    _get_safe_version(),
    prog_name="uipath",
    message="%(prog)s version %(version)s",
)
@click.option(
    "-lv",
    is_flag=True,
    help="Display the current version of uipath-langchain.",
)
@click.option(
    "-v",
    is_flag=True,
    help="Display the current version of uipath.",
)
def cli(lv: bool, v: bool) -> None:
    load_environment_variables()
    add_cwd_to_path()
    if lv:
        try:
            version = importlib.metadata.version("uipath-langchain")
            click.echo(f"uipath-langchain version {version}")
        except importlib.metadata.PackageNotFoundError:
            click.echo("uipath-langchain is not installed", err=True)
            sys.exit(1)
    if v:
        try:
            version = importlib.metadata.version("uipath")
            click.echo(f"uipath version {version}")
        except importlib.metadata.PackageNotFoundError:
            click.echo("uipath is not installed", err=True)
            sys.exit(1)


cli.add_command(new)
cli.add_command(init)
cli.add_command(pack)
cli.add_command(publish)
cli.add_command(run)
cli.add_command(deploy)
cli.add_command(auth)
cli.add_command(invoke)
cli.add_command(push)
cli.add_command(pull)
cli.add_command(eval)
cli.add_command(dev)
<<<<<<< HEAD
cli.add_command(add)
cli.add_command(register)
cli.add_command(run, name="debug")
=======
cli.add_command(debug)
>>>>>>> f6f275cd
<|MERGE_RESOLUTION|>--- conflicted
+++ resolved
@@ -3,12 +3,8 @@
 
 import click
 
-<<<<<<< HEAD
-from ._utils._common import load_environment_variables
+from ._utils._common import add_cwd_to_path, load_environment_variables
 from .cli_add import add as add
-=======
-from ._utils._common import add_cwd_to_path, load_environment_variables
->>>>>>> f6f275cd
 from .cli_auth import auth as auth
 from .cli_debug import debug as debug  # type: ignore
 from .cli_deploy import deploy as deploy  # type: ignore
@@ -81,10 +77,6 @@
 cli.add_command(pull)
 cli.add_command(eval)
 cli.add_command(dev)
-<<<<<<< HEAD
 cli.add_command(add)
 cli.add_command(register)
-cli.add_command(run, name="debug")
-=======
-cli.add_command(debug)
->>>>>>> f6f275cd
+cli.add_command(debug)