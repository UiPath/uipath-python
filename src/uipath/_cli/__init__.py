--- conflicted
+++ resolved
@@ -3,10 +3,7 @@
 
 import click
 
-<<<<<<< HEAD
 from ._utils._common import load_environment_variables
-=======
->>>>>>> e7f62852
 from .cli_auth import auth as auth
 from .cli_deploy import deploy as deploy  # type: ignore
 from .cli_dev import dev as dev
