import os
from typing import Optional, Tuple
from urllib.parse import urlparse

from .._utils._console import ConsoleLogger

console = ConsoleLogger()


def resolve_domain(
    base_url: Optional[str], cloud_url: Optional[str], force: bool = False
) -> str:
    """Resolve the UiPath domain, giving priority to base_url when valid.

    Args:
        base_url: The base URL explicitly provided.
<<<<<<< HEAD
        cloud_url: The cloud URL from the --cloud option.
        force: Whether to ignore UIPATH_URL from environment variables.
=======
        environment: The environment name (e.g., 'alpha', 'staging', 'cloud').
        force: Whether to ignore UIPATH_URL from environment variables when base_url is set.
>>>>>>> 6f2583a9

    Returns:
        A valid base URL for UiPath services.
    """
<<<<<<< HEAD
    if not force:
        # If UIPATH_URL is set, prefer its domain (only when using default cloud URL)
=======
    # If base_url is a real URL, prefer it
    if base_url and base_url.startswith("http"):
        parsed = urlparse(base_url)
        domain = f"{parsed.scheme}://{parsed.netloc}"
        if domain:
            return domain

    # If base_url is not set (or force is False), check UIPATH_URL
    if not base_url or not force:
>>>>>>> 6f2583a9
        uipath_url = os.getenv("UIPATH_URL")
        if uipath_url and cloud_url == "https://cloud.uipath.com":
            parsed = urlparse(uipath_url)
            if parsed.scheme and parsed.netloc:
                domain = f"{parsed.scheme}://{parsed.netloc}"
                return domain
            else:
                console.error(
                    f"Malformed UIPATH_URL: '{uipath_url}'. "
                    "Please ensure it includes scheme and netloc (e.g., 'https://cloud.uipath.com')."
                )

<<<<<<< HEAD
    # If base_url is a real URL, prefer it
    if base_url and base_url.startswith("http"):
        parsed = urlparse(base_url)
        domain = f"{parsed.scheme}://{parsed.netloc}"
        if domain:
            return domain

    # Otherwise, use the cloud_url directly
    if cloud_url:
        parsed = urlparse(cloud_url)
        if parsed.scheme and parsed.netloc:
            return f"{parsed.scheme}://{parsed.netloc}"
        else:
            console.error(
                f"Malformed cloud URL: '{cloud_url}'. "
                "Please ensure it includes scheme and netloc (e.g., 'https://cloud.uipath.com')."
            )

    # Fallback to production
    return "https://cloud.uipath.com"
=======
    # Otherwise, fall back to environment
    return f"https://{environment or 'cloud'}.uipath.com"
>>>>>>> 6f2583a9


def build_service_url(domain: str, path: str) -> str:
    """Build a service URL by combining the base URL with a path.

    Args:
        domain: The domain name
        path: The path to append (should start with /)

    Returns:
        The complete service URL
    """
    return f"{domain}{path}"


def extract_org_tenant(uipath_url: str) -> Tuple[Optional[str], Optional[str]]:
    """Extract organization and tenant from a UiPath URL.

    Accepts values like:
      - https://cloud.uipath.com/myOrg/myTenant
      - https://alpha.uipath.com/myOrg/myTenant/anything_else
      - cloud.uipath.com/myOrg/myTenant  (scheme will be assumed https)

    Args:
        uipath_url: The UiPath URL to parse

    Returns:
        A tuple of (organization, tenant) where:
          - organization: 'myOrg' or None
          - tenant: 'myTenant' or None

    Example:
        >>> extract_org_tenant('https://cloud.uipath.com/myOrg/myTenant')
        ('myOrg', 'myTenant')
    """
    parsed = urlparse(uipath_url if "://" in uipath_url else f"https://{uipath_url}")
    parts = [p for p in parsed.path.split("/") if p]
    org = parts[0] if len(parts) >= 1 else None
    tenant = parts[1] if len(parts) >= 2 else None
    return org, tenant
<|MERGE_RESOLUTION|>--- conflicted
+++ resolved
@@ -1,118 +1,96 @@
-import os
-from typing import Optional, Tuple
-from urllib.parse import urlparse
-
-from .._utils._console import ConsoleLogger
-
-console = ConsoleLogger()
-
-
-def resolve_domain(
-    base_url: Optional[str], cloud_url: Optional[str], force: bool = False
-) -> str:
-    """Resolve the UiPath domain, giving priority to base_url when valid.
-
-    Args:
-        base_url: The base URL explicitly provided.
-<<<<<<< HEAD
-        cloud_url: The cloud URL from the --cloud option.
-        force: Whether to ignore UIPATH_URL from environment variables.
-=======
-        environment: The environment name (e.g., 'alpha', 'staging', 'cloud').
-        force: Whether to ignore UIPATH_URL from environment variables when base_url is set.
->>>>>>> 6f2583a9
-
-    Returns:
-        A valid base URL for UiPath services.
-    """
-<<<<<<< HEAD
-    if not force:
-        # If UIPATH_URL is set, prefer its domain (only when using default cloud URL)
-=======
-    # If base_url is a real URL, prefer it
-    if base_url and base_url.startswith("http"):
-        parsed = urlparse(base_url)
-        domain = f"{parsed.scheme}://{parsed.netloc}"
-        if domain:
-            return domain
-
-    # If base_url is not set (or force is False), check UIPATH_URL
-    if not base_url or not force:
->>>>>>> 6f2583a9
-        uipath_url = os.getenv("UIPATH_URL")
-        if uipath_url and cloud_url == "https://cloud.uipath.com":
-            parsed = urlparse(uipath_url)
-            if parsed.scheme and parsed.netloc:
-                domain = f"{parsed.scheme}://{parsed.netloc}"
-                return domain
-            else:
-                console.error(
-                    f"Malformed UIPATH_URL: '{uipath_url}'. "
-                    "Please ensure it includes scheme and netloc (e.g., 'https://cloud.uipath.com')."
-                )
-
-<<<<<<< HEAD
-    # If base_url is a real URL, prefer it
-    if base_url and base_url.startswith("http"):
-        parsed = urlparse(base_url)
-        domain = f"{parsed.scheme}://{parsed.netloc}"
-        if domain:
-            return domain
-
-    # Otherwise, use the cloud_url directly
-    if cloud_url:
-        parsed = urlparse(cloud_url)
-        if parsed.scheme and parsed.netloc:
-            return f"{parsed.scheme}://{parsed.netloc}"
-        else:
-            console.error(
-                f"Malformed cloud URL: '{cloud_url}'. "
-                "Please ensure it includes scheme and netloc (e.g., 'https://cloud.uipath.com')."
-            )
-
-    # Fallback to production
-    return "https://cloud.uipath.com"
-=======
-    # Otherwise, fall back to environment
-    return f"https://{environment or 'cloud'}.uipath.com"
->>>>>>> 6f2583a9
-
-
-def build_service_url(domain: str, path: str) -> str:
-    """Build a service URL by combining the base URL with a path.
-
-    Args:
-        domain: The domain name
-        path: The path to append (should start with /)
-
-    Returns:
-        The complete service URL
-    """
-    return f"{domain}{path}"
-
-
-def extract_org_tenant(uipath_url: str) -> Tuple[Optional[str], Optional[str]]:
-    """Extract organization and tenant from a UiPath URL.
-
-    Accepts values like:
-      - https://cloud.uipath.com/myOrg/myTenant
-      - https://alpha.uipath.com/myOrg/myTenant/anything_else
-      - cloud.uipath.com/myOrg/myTenant  (scheme will be assumed https)
-
-    Args:
-        uipath_url: The UiPath URL to parse
-
-    Returns:
-        A tuple of (organization, tenant) where:
-          - organization: 'myOrg' or None
-          - tenant: 'myTenant' or None
-
-    Example:
-        >>> extract_org_tenant('https://cloud.uipath.com/myOrg/myTenant')
-        ('myOrg', 'myTenant')
-    """
-    parsed = urlparse(uipath_url if "://" in uipath_url else f"https://{uipath_url}")
-    parts = [p for p in parsed.path.split("/") if p]
-    org = parts[0] if len(parts) >= 1 else None
-    tenant = parts[1] if len(parts) >= 2 else None
-    return org, tenant
+import os
+from typing import Optional, Tuple
+from urllib.parse import urlparse
+
+from .._utils._console import ConsoleLogger
+
+console = ConsoleLogger()
+
+
+def resolve_domain(
+    base_url: Optional[str], cloud_url: Optional[str], force: bool = False
+) -> str:
+    """Resolve the UiPath domain, giving priority to base_url when valid.
+
+    Args:
+        base_url: The base URL explicitly provided.
+        cloud_url: The cloud URL from the --cloud option.
+        force: Whether to ignore UIPATH_URL from environment variables when base_url is set.
+
+    Returns:
+        A valid base URL for UiPath services.
+    """
+    # If base_url is a real URL, prefer it
+    if base_url and base_url.startswith("http"):
+        parsed = urlparse(base_url)
+        domain = f"{parsed.scheme}://{parsed.netloc}"
+        if domain:
+            return domain
+
+    # If base_url is not set (or force is False), check UIPATH_URL
+    if not base_url or not force:
+        uipath_url = os.getenv("UIPATH_URL")
+        if uipath_url and cloud_url == "https://cloud.uipath.com":
+            parsed = urlparse(uipath_url)
+            if parsed.scheme and parsed.netloc:
+                domain = f"{parsed.scheme}://{parsed.netloc}"
+                return domain
+            else:
+                console.error(
+                    f"Malformed UIPATH_URL: '{uipath_url}'. "
+                    "Please ensure it includes scheme and netloc (e.g., 'https://cloud.uipath.com')."
+                )
+
+    # Otherwise, use the cloud_url directly
+    if cloud_url:
+        parsed = urlparse(cloud_url)
+        if parsed.scheme and parsed.netloc:
+            return f"{parsed.scheme}://{parsed.netloc}"
+        else:
+            console.error(
+                f"Malformed cloud URL: '{cloud_url}'. "
+                "Please ensure it includes scheme and netloc (e.g., 'https://cloud.uipath.com')."
+            )
+
+    # Fallback to production
+    return "https://cloud.uipath.com"
+
+
+def build_service_url(domain: str, path: str) -> str:
+    """Build a service URL by combining the base URL with a path.
+
+    Args:
+        domain: The domain name
+        path: The path to append (should start with /)
+
+    Returns:
+        The complete service URL
+    """
+    return f"{domain}{path}"
+
+
+def extract_org_tenant(uipath_url: str) -> Tuple[Optional[str], Optional[str]]:
+    """Extract organization and tenant from a UiPath URL.
+
+    Accepts values like:
+      - https://cloud.uipath.com/myOrg/myTenant
+      - https://alpha.uipath.com/myOrg/myTenant/anything_else
+      - cloud.uipath.com/myOrg/myTenant  (scheme will be assumed https)
+
+    Args:
+        uipath_url: The UiPath URL to parse
+
+    Returns:
+        A tuple of (organization, tenant) where:
+          - organization: 'myOrg' or None
+          - tenant: 'myTenant' or None
+
+    Example:
+        >>> extract_org_tenant('https://cloud.uipath.com/myOrg/myTenant')
+        ('myOrg', 'myTenant')
+    """
+    parsed = urlparse(uipath_url if "://" in uipath_url else f"https://{uipath_url}")
+    parts = [p for p in parsed.path.split("/") if p]
+    org = parts[0] if len(parts) >= 1 else None
+    tenant = parts[1] if len(parts) >= 2 else None
+    return org, tenant