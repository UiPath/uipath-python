--- conflicted
+++ resolved
@@ -13,10 +13,7 @@
     register_evaluator,
     try_extract_file_and_class_name,
 )
-<<<<<<< HEAD
-=======
 from .._utils._console import ConsoleLogger
->>>>>>> 07d1c079
 from .._utils._constants import (
     AGENT_INITIAL_CODE_VERSION,
     AGENT_STORAGE_VERSION,
@@ -196,9 +193,6 @@
                         id=remote_file.id, content_file_path=local_file.file_path
                     )
                 )
-<<<<<<< HEAD
-                logger.info(f"Updating '{local_file.file_name}'")
-=======
                 updates.append(
                     FileOperationUpdate(
                         file_path=local_file.file_path,
@@ -206,7 +200,6 @@
                         message=f"Updating '{local_file.file_name}'",
                     )
                 )
->>>>>>> 07d1c079
             else:
                 # File doesn't exist remotely - mark for upload
                 parent_path = os.path.dirname(local_file.relative_path)
@@ -218,9 +211,6 @@
                         else "source_code",
                     )
                 )
-<<<<<<< HEAD
-                logger.info(f"Uploading '{local_file.relative_path}'")
-=======
                 updates.append(
                     FileOperationUpdate(
                         file_path=local_file.file_path,
@@ -228,7 +218,6 @@
                         message=f"Uploading '{local_file.file_name}'",
                     )
                 )
->>>>>>> 07d1c079
 
         # Identify and add deleted files (files that exist remotely but not locally)
         deleted_files = self._collect_deleted_files(
@@ -739,10 +728,7 @@
             # Refresh structure to get the new folders
             structure = await self._studio_client.get_project_structure_async()
             coded_evals_folder = self._get_folder_by_name(structure, "coded-evals")
-<<<<<<< HEAD
-=======
             assert coded_evals_folder, "Coded-evals folder uploaded but not found."
->>>>>>> 07d1c079
 
         return coded_evals_folder
 
@@ -846,116 +832,6 @@
         evaluators_folder = self._get_subfolder_by_name(
             coded_evals_folder, "evaluators"
         )
-<<<<<<< HEAD
-        eval_sets_folder = self._get_subfolder_by_name(coded_evals_folder, "eval-sets")
-        custom_evaluators_folder = self._get_subfolder_by_name(
-            evaluators_folder, "custom"
-        )
-        evaluator_types_folder = None
-        if custom_evaluators_folder:
-            evaluator_types_folder = self._get_subfolder_by_name(
-                custom_evaluators_folder, "types"
-            )
-
-        remote_evaluator_files = self._collect_files_from_folder(evaluators_folder)
-        remote_eval_set_files = self._collect_files_from_folder(eval_sets_folder)
-        remote_custom_evaluator_files = self._collect_files_from_folder(
-            custom_evaluators_folder
-        )
-        remote_custom_evaluator_type_files = self._collect_files_from_folder(
-            evaluator_types_folder
-        )
-
-        # Create structural migration for coded-evals files
-        structural_migration = StructuralMigration(
-            deleted_resources=[], added_resources=[], modified_resources=[]
-        )
-
-        processed_evaluator_ids: Set[str] = set()
-        processed_eval_set_ids: Set[str] = set()
-        processed_custom_evaluator_ids: Set[str] = set()
-        processed_evaluator_type_ids: Set[str] = set()
-
-        for evaluator in evaluator_details:
-            if evaluator.is_custom:
-                evaluator_schema_file_path, evaluator_types_file_path = (
-                    register_evaluator(evaluator.custom_evaluator_file_name)
-                )
-
-                self._process_file_sync(
-                    evaluator_schema_file_path,
-                    remote_custom_evaluator_files,
-                    "coded-evals/evaluators/custom",
-                    "coded-evals/evaluators/custom",
-                    structural_migration,
-                    processed_custom_evaluator_ids,
-                )
-
-                self._process_file_sync(
-                    evaluator_types_file_path,
-                    remote_custom_evaluator_type_files,
-                    "coded-evals/evaluators/custom/types",
-                    "coded-evals/evaluators/custom/types",
-                    structural_migration,
-                    processed_evaluator_type_ids,
-                )
-
-            self._process_file_sync(
-                evaluator.path,
-                remote_evaluator_files,
-                "coded-evals/evaluators",
-                "coded-evals/evaluators",
-                structural_migration,
-                processed_evaluator_ids,
-            )
-
-        for eval_set_file in eval_set_files:
-            self._process_file_sync(
-                eval_set_file,
-                remote_eval_set_files,
-                "coded-evals/eval-sets",
-                "coded-evals/eval-sets",
-                structural_migration,
-                processed_eval_set_ids,
-            )
-
-        self._collect_deleted_remote_files(
-            remote_evaluator_files,
-            processed_evaluator_ids,
-            "coded-evals/evaluators",
-            structural_migration,
-        )
-
-        self._collect_deleted_remote_files(
-            remote_eval_set_files,
-            processed_eval_set_ids,
-            "coded-evals/eval-sets",
-            structural_migration,
-        )
-
-        self._collect_deleted_remote_files(
-            remote_custom_evaluator_files,
-            processed_custom_evaluator_ids,
-            "coded-evals/evaluators/custom",
-            structural_migration,
-        )
-
-        self._collect_deleted_remote_files(
-            remote_custom_evaluator_type_files,
-            processed_evaluator_type_ids,
-            "coded-evals/evaluators/custom/types",
-            structural_migration,
-        )
-
-        if (
-            structural_migration.added_resources
-            or structural_migration.modified_resources
-            or structural_migration.deleted_resources
-        ):
-            await self._studio_client.perform_structural_migration_async(
-                structural_migration
-            )
-=======
         if evaluators_folder:
             eval_sets_folder = self._get_subfolder_by_name(
                 coded_evals_folder, "eval-sets"
@@ -1066,5 +942,4 @@
             ):
                 await self._studio_client.perform_structural_migration_async(
                     structural_migration
-                )
->>>>>>> 07d1c079
+                )