# type: ignore
import asyncio
import os
import traceback
from os import environ as env
from typing import Optional, Tuple
from uuid import uuid4

import click
from dotenv import load_dotenv

from uipath._cli._utils._debug import setup_debugging

from .._utils.constants import (
    ENV_JOB_ID,
)
from ..telemetry import track
from ._runtime._contracts import (
    UiPathRuntimeContext,
    UiPathRuntimeError,
    UiPathTraceContext,
)
from ._runtime._runtime import UiPathRuntime
from ._utils._console import ConsoleLogger
from .middlewares import MiddlewareResult, Middlewares

console = ConsoleLogger()
load_dotenv(override=True)


def python_run_middleware(
    entrypoint: Optional[str],
    input: Optional[str],
    resume: bool,
    **kwargs,
) -> MiddlewareResult:
    """Middleware to handle Python script execution.

    Args:
        entrypoint: Path to the Python script to execute
        input: JSON string with input data
        resume: Flag indicating if this is a resume execution
        debug: Enable debugging with debugpy
        debug_port: Port for debug server (default: 5678)

    Returns:
        MiddlewareResult with execution status and messages
    """
    if not entrypoint:
        return MiddlewareResult(
            should_continue=False,
            error_message="""No entrypoint specified. Please provide a path to a Python script.
Usage: `uipath run <entrypoint_path> <input_arguments> [-f <input_json_file_path>]`""",
        )

    if not os.path.exists(entrypoint):
        return MiddlewareResult(
            should_continue=False,
            error_message=f"""Script not found at path {entrypoint}.
Usage: `uipath run <entrypoint_path> <input_arguments> [-f <input_json_file_path>]`""",
        )

    try:

        async def execute():
            context = UiPathRuntimeContext.from_config(
                env.get("UIPATH_CONFIG_PATH", "uipath.json"), **kwargs
            )
            context.entrypoint = entrypoint
            context.input = input
            context.resume = resume
            context.job_id = env.get("UIPATH_JOB_KEY")
            context.trace_id = env.get("UIPATH_TRACE_ID")
            context.input_file = kwargs.get("input_file", None)
            context.execution_output_file = kwargs.get("execution_output_file", None)
            context.eval_run = kwargs.get("eval_run", False)
            context.tracing_enabled = env.get("UIPATH_TRACING_ENABLED", True)
            context.trace_context = UiPathTraceContext(
                trace_id=env.get("UIPATH_TRACE_ID"),
                parent_span_id=env.get("UIPATH_PARENT_SPAN_ID"),
                root_span_id=env.get("UIPATH_ROOT_SPAN_ID"),
                enabled=env.get("UIPATH_TRACING_ENABLED", True),
                job_id=env.get("UIPATH_JOB_KEY"),
                org_id=env.get("UIPATH_ORGANIZATION_ID"),
                tenant_id=env.get("UIPATH_TENANT_ID"),
                process_key=env.get("UIPATH_PROCESS_UUID"),
                folder_key=env.get("UIPATH_FOLDER_KEY"),
                reference_id=env.get("UIPATH_JOB_KEY") or str(uuid4()),
            )
            context.logs_min_level = env.get("LOG_LEVEL", "INFO")
            async with UiPathRuntime.from_context(context) as runtime:
                await runtime.execute()

        asyncio.run(execute())

        # Return success
        return MiddlewareResult(should_continue=False)

    except UiPathRuntimeError as e:
        return MiddlewareResult(
            should_continue=False,
            error_message=f"Error: {e.error_info.title} - {e.error_info.detail}",
            should_include_stacktrace=False,
        )
    except Exception as e:
        # Handle unexpected errors
        return MiddlewareResult(
            should_continue=False,
            error_message=f"Error: Unexpected error occurred - {str(e)}",
            should_include_stacktrace=True,
        )


def run_core(
    entrypoint: Optional[str],
    resume: bool,
    input: Optional[str] = None,
    input_file: Optional[str] = None,
    execution_output_file: Optional[str] = None,
    logs_file: Optional[str] = None,
    **kwargs,
) -> Tuple[bool, Optional[str], Optional[str]]:
    """Core execution logic that can be called programmatically.

    Args:
        entrypoint: Path to the Python script to execute
        input: JSON string with input data
        resume: Flag indicating if this is a resume execution
        input_file: Path to input JSON file
<<<<<<< HEAD
=======
        execution_output_file: Path to execution output file
>>>>>>> 3fd0e4d8
        logs_file: Path where execution output will be written
        **kwargs: Additional arguments to be forwarded to the middleware

    Returns:
        Tuple containing:
            - success: True if execution was successful
            - error_message: Error message if any
            - info_message: Info message if any
    """
    # Process through middleware chain
    result = Middlewares.next(
        "run",
        entrypoint,
        input,
        resume,
        input_file=input_file,
        execution_output_file=execution_output_file,
        logs_file=logs_file,
        **kwargs,
    )

    if result.should_continue:
        result = python_run_middleware(
            entrypoint=entrypoint,
            input=input,
            resume=resume,
            input_file=input_file,
            execution_output_file=execution_output_file,
            logs_file=logs_file,
            **kwargs,
        )

    if result.should_continue:
        return False, "Could not process the request with any available handler.", None

    return (
        not bool(result.error_message),
        result.error_message,
        result.info_message,
    )


@click.command()
@click.argument("entrypoint", required=False)
@click.argument("input", required=False, default="{}")
@click.option("--resume", is_flag=True, help="Resume execution from a previous state")
@click.option(
    "-f",
    "--file",
    required=False,
    type=click.Path(exists=True),
    help="File path for the .json input",
)
@click.option(
    "--input-file",
    required=False,
    type=click.Path(exists=True),
    help="Alias for '-f/--file' arguments",
)
@click.option(
    "--output-file",
    required=False,
    type=click.Path(exists=False),
    help="File path where the output will be written",
)
@click.option(
    "--debug",
    is_flag=True,
    help="Enable debugging with debugpy. The process will wait for a debugger to attach.",
)
@click.option(
    "--debug-port",
    type=int,
    default=5678,
    help="Port for the debug server (default: 5678)",
)
@track(when=lambda *_a, **_kw: env.get(ENV_JOB_ID) is None)
def run(
    entrypoint: Optional[str],
    input: Optional[str],
    resume: bool,
    file: Optional[str],
    input_file: Optional[str],
    output_file: Optional[str],
    debug: bool,
    debug_port: int,
) -> None:
    """Execute the project."""
    input_file = file or input_file
    # Setup debugging if requested
    if not setup_debugging(debug, debug_port):
        console.error(f"Failed to start debug server on port {debug_port}")

    success, error_message, info_message = run_core(
        entrypoint=entrypoint,
        input=input,
        resume=resume,
        input_file=input_file,
<<<<<<< HEAD
        output_file=output_file,
=======
        execution_output_file=output_file,
>>>>>>> 3fd0e4d8
        debug=debug,
        debug_port=debug_port,
    )

    if error_message:
        console.error(error_message, include_traceback=True)
        if not success:  # If there was an error and execution failed
            console.error(traceback.format_exc())
        click.get_current_context().exit(1)

    if info_message:
        console.info(info_message)

    if success:
        console.success("Successful execution.")


if __name__ == "__main__":
    run()<|MERGE_RESOLUTION|>--- conflicted
+++ resolved
@@ -127,10 +127,7 @@
         input: JSON string with input data
         resume: Flag indicating if this is a resume execution
         input_file: Path to input JSON file
-<<<<<<< HEAD
-=======
         execution_output_file: Path to execution output file
->>>>>>> 3fd0e4d8
         logs_file: Path where execution output will be written
         **kwargs: Additional arguments to be forwarded to the middleware
 
@@ -229,11 +226,7 @@
         input=input,
         resume=resume,
         input_file=input_file,
-<<<<<<< HEAD
-        output_file=output_file,
-=======
         execution_output_file=output_file,
->>>>>>> 3fd0e4d8
         debug=debug,
         debug_port=debug_port,
     )
